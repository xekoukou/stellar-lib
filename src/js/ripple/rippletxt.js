--- conflicted
+++ resolved
@@ -1,10 +1,6 @@
 var superagent = require('superagent');
 
 function RippleTxt() {
-<<<<<<< HEAD
-  this.txts = {};
-}
-=======
   this.txts = { };
 };
 
@@ -20,7 +16,6 @@
 RippleTxt.request = function() {
   return request;
 };
->>>>>>> 644ca2b4
 
 RippleTxt.prototype.request = function(url, callback) {
   return superagent.get(url, callback);
@@ -35,36 +30,6 @@
 
 RippleTxt.prototype.get = function(domain, fn) {
   var self = this;
-<<<<<<< HEAD
-  
-  if (self.txts[domain]) {
-    return fn(null, self.txts[domain]);
-  }
-  
-  var urls = [
-    'https://ripple.'+domain+'/ripple.txt',
-    'https://www.'+domain+'/ripple.txt',
-    'https://'+domain+'/ripple.txt',
-    'http://ripple.'+domain+'/ripple.txt',
-    'http://www.'+domain+'/ripple.txt',
-    'http://'+domain+'/ripple.txt'
-  ].reverse();
-         
-  next();
-  function next () {
-    if (!urls.length) return fn(new Error("No ripple.txt found"));    
-    var url = urls.pop();
-
-    request.get(url, function(err, resp) {
-      if (err || !resp.text) return next();
-   
-      var sections      = self.parse(resp.text);
-      self.txts[domain] = sections;
-      fn(null, sections);            
-    });         
-  } 
-};   
-=======
 
   if (self.txts[domain]) {
     return fn(null, self.txts[domain]);
@@ -86,7 +51,6 @@
 
       var sections = self.parse(resp.text);
       self.txts[domain] = sections;
->>>>>>> 644ca2b4
 
       fn(null, sections);
     });
@@ -125,8 +89,4 @@
   return sections;
 };
 
-<<<<<<< HEAD
-module.exports.RippleTxt = RippleTxt;
-=======
-exports.RippleTxt = RippleTxt;
->>>>>>> 644ca2b4
+exports.RippleTxt = RippleTxt;
--- conflicted
+++ resolved
@@ -609,11 +609,7 @@
  * $                            // end of string
  *
  */
-<<<<<<< HEAD
 Amount.human_RE = /^\s*([a-z]{3})?\s*(-)?(\d*)(?:\.(\d*))?\s*([a-f0-9]{40}|[a-z0-9]{3})?\s*$/i;
-=======
-Amount.human_RE = /^\s*([a-z]{3}|[0-9]{3})?\s*(-)?(\d+)(?:\.(\d*))?\s*([a-f0-9]{40}|[a-z0-9]{3})?\s*$/i;
->>>>>>> 01c64174
 
 Amount.prototype.parse_human = function(j, opts) {
   opts = opts || {};
@@ -1190,7 +1186,6 @@
 
   var result = false;
 
-<<<<<<< HEAD
   if (typeof d === 'string') {
     result = this.not_equals_why(Amount.from_json(d));
   } else if (d instanceof Amount) {
@@ -1211,24 +1206,6 @@
         } else if (!ignore_issuer && !this._issuer.equals(d._issuer)) {
           result = 'Non-XTR issuer differs: ' + d._issuer.to_json() + '/' + this._issuer.to_json();
         }
-=======
-  if (!this.is_valid() || !d.is_valid()) {
-    result = 'Invalid amount.';
-  } else if (this._is_native !== d._is_native) {
-    result = 'Native mismatch.';
-  } else {
-    var type = this._is_native ? 'XRP' : 'Non-XRP';
-
-    if (!this._value.equals(d._value) || this._offset !== d._offset) {
-      result = type + ' value differs.';
-    } else if (this._is_negative !== d._is_negative) {
-      result = type + ' sign differs.';
-    } else if (!this._is_native) {
-      if (!this._currency.equals(d._currency)) {
-        result = 'Non-XRP currency differs.';
-      } else if (!ignore_issuer && !this._issuer.equals(d._issuer)) {
-        result = 'Non-XRP issuer differs: ' + d._issuer.to_json() + '/' + this._issuer.to_json();
->>>>>>> 01c64174
       }
     }
   }

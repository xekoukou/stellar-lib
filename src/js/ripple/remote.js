--- conflicted
+++ resolved
@@ -2161,18 +2161,9 @@
   var transaction = new Transaction(this);
 
   var transactionTypes = {
-<<<<<<< HEAD
-    payment:      'payment',
-    inflation:    'inflation',
-    accountset:   'accountSet',
-    accountdelete:'accountDelete',
-    trustset:     'trustSet',
-    offercreate:  'offerCreate',
-    offercancel:  'offerCancel',
-    sign:         'sign'
-  }
-=======
     payment:        'payment',
+	inflation:    'inflation',
+	accountdelete:'accountDelete',
     accountset:     'accountSet',
     trustset:       'trustSet',
     offercreate:    'offerCreate',
@@ -2184,7 +2175,6 @@
     walletadd:      'walletAdd',
     sign:           'sign'
   };
->>>>>>> 01c64174
 
   var transactionType;
 

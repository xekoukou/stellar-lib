// Transactions
//
//  Construction:
//    remote.transaction()  // Build a transaction object.
//     .offer_create(...)   // Set major parameters.
//     .set_flags()         // Set optional parameters.
//     .on()                // Register for events.
//     .submit();           // Send to network.
//
//  Events:
// 'success' : Transaction submitted without error.
// 'error' : Error submitting transaction.
// 'proposed' : Advisory proposed status transaction.
// - A client should expect 0 to multiple results.
// - Might not get back. The remote might just forward the transaction.
// - A success could be reverted in final.
// - local error: other remotes might like it.
// - malformed error: local server thought it was malformed.
// - The client should only trust this when talking to a trusted server.
// 'final' : Final status of transaction.
// - Only expect a final from dishonest servers after a tesSUCCESS or ter*.
// 'lost' : Gave up looking for on ledger_closed.
// 'pending' : Transaction was not found on ledger_closed.
// 'state' : Follow the state of a transaction.
//    'client_submitted'     - Sent to remote
//     |- 'remoteError'      - Remote rejected transaction.
//      \- 'client_proposed' - Remote provisionally accepted transaction.
//       |- 'client_missing' - Transaction has not appeared in ledger as expected.
//       | |\- 'client_lost' - No longer monitoring missing transaction.
//       |/
//       |- 'tesSUCCESS'     - Transaction in ledger as expected.
//       |- 'ter...'         - Transaction failed.
//       \- 'tec...'         - Transaction claimed fee only.
//
// Notes:
// - All transactions including those with local and malformed errors may be
//   forwarded anyway.
// - A malicous server can:
//   - give any proposed result.
//     - it may declare something correct as incorrect or something correct as incorrect.
//     - it may not communicate with the rest of the network.
//   - may or may not forward.
//

var EventEmitter     = require('events').EventEmitter;
var util             = require('util');

var sjcl             = require('../../../build/sjcl');

var Amount           = require('./amount').Amount;
var Currency         = require('./amount').Currency;
var UInt160          = require('./amount').UInt160;
var Seed             = require('./seed').Seed;
var SerializedObject = require('./serializedobject').SerializedObject;

var config           = require('./config');

// A class to implement transactions.
// - Collects parameters
// - Allow event listeners to be attached to determine the outcome.
function Transaction(remote) {
  EventEmitter.call(this);

  var self  = this;

  this.remote                 = remote;
  this._secret                = void(0);
  this._build_path            = false;

  // Transaction data.
  this.tx_json                = { Flags: 0 };

  this.hash                   = void(0);

  // ledger_current_index was this when transaction was submited.
  this.submit_index           = void(0);  

  // Under construction.
  this.state                  = void(0);  

  this.finalized              = false;
  this._previous_signing_hash = void(0);
};

util.inherits(Transaction, EventEmitter);

// XXX This needs to be determined from the network.
<<<<<<< HEAD
Transaction.fees = {
  default         : Amount.from_json('10'),
  nickname_create : Amount.from_json('1000'),
  offer           : Amount.from_json('10'),
=======
Transaction.fee_units = {
  'default'         : 10,
>>>>>>> 6bb9f9e5
};

Transaction.flags = {
  AccountSet : {
    RequireDestTag          : 0x00010000,
    OptionalDestTag         : 0x00020000,
    RequireAuth             : 0x00040000,
    OptionalAuth            : 0x00080000,
    DisallowXRP             : 0x00100000,
    AllowXRP                : 0x00200000,
  },

  OfferCreate : {
    Passive                 : 0x00010000,
    ImmediateOrCancel       : 0x00020000,
    FillOrKill              : 0x00040000,
    Sell                    : 0x00080000,
  },

  Payment : {
    NoRippleDirect          : 0x00010000,
    PartialPayment          : 0x00020000,
    LimitQuality            : 0x00040000,
  },
};

Transaction.formats = require('./binformat').tx;

Transaction.HASH_SIGN         = 0x53545800;
Transaction.HASH_SIGN_TESTNET = 0x73747800;

Transaction.prototype.consts = {
  'telLOCAL_ERROR'  : -399,
  'temMALFORMED'    : -299,
  'tefFAILURE'      : -199,
  'terRETRY'        : -99,
  'tesSUCCESS'      : 0,
  'tecCLAIMED'      : 100,
};

Transaction.prototype.isTelLocal = function (ter) {
  return ter >= this.consts.telLOCAL_ERROR && ter < this.consts.temMALFORMED;
};

Transaction.prototype.isTemMalformed = function (ter) {
  return ter >= this.consts.temMALFORMED && ter < this.consts.tefFAILURE;
};

Transaction.prototype.isTefFailure = function (ter) {
  return ter >= this.consts.tefFAILURE && ter < this.consts.terRETRY;
};

Transaction.prototype.isTerRetry = function (ter) {
  return ter >= this.consts.terRETRY && ter < this.consts.tesSUCCESS;
};

Transaction.prototype.isTepSuccess = function (ter) {
  return ter >= this.consts.tesSUCCESS;
};

Transaction.prototype.isTecClaimed = function (ter) {
  return ter >= this.consts.tecCLAIMED;
};

Transaction.prototype.isRejected = function (ter) {
  return this.isTelLocal(ter) || this.isTemMalformed(ter) || this.isTefFailure(ter);
};

Transaction.prototype.set_state = function (state) {
  if (this.state !== state) {
    this.state  = state;
    this.emit('state', state);
  }
};

/**
 * TODO
 * Actually do this right
 */

Transaction.prototype.get_fee = function() {
  return Transaction.fees['default'].to_json();
};

/**
 * Attempts to complete the transaction for submission.
 *
 * This function seeks to fill out certain fields, such as Fee and
 * SigningPubKey, which can be determined by the library based on network
 * information and other fields.
 */
Transaction.prototype.complete = function () {
  var tx_json = this.tx_json;

<<<<<<< HEAD
  if (tx_json.Fee === void(0) && this.remote.local_fee) {
    tx_json.Fee = Transaction.fees['default'].to_json();
=======
  if ("undefined" === typeof tx_json.Fee && this.remote.local_fee) {
    this.tx_json.Fee = this.remote.fee_tx(this.fee_units()).to_json();
>>>>>>> 6bb9f9e5
  }

  if (tx_json.SigningPubKey === void(0) && (!this.remote || this.remote.local_signing)) {
    var seed = Seed.from_json(this._secret);
    var key = seed.get_key(this.tx_json.Account);
    tx_json.SigningPubKey = key.to_hex_pub();
  }

  return this.tx_json;
};

Transaction.prototype.serialize = function () {
  return SerializedObject.from_json(this.tx_json);
};

Transaction.prototype.signing_hash = function () {
  var prefix = config.testnet
    ? Transaction.HASH_SIGN_TESTNET
    : Transaction.HASH_SIGN;

  return SerializedObject.from_json(this.tx_json).signing_hash(prefix);
};

Transaction.prototype.sign = function () {
  var seed = Seed.from_json(this._secret);
  var hash = this.signing_hash();

  if (this.tx_json.TxnSignature && hash === this._previous_signing_hash) {
    return;
  }

  var key  = seed.get_key(this.tx_json.Account);
  var sig  = key.sign(hash, 0);
  var hex  = sjcl.codec.hex.fromBits(sig).toUpperCase();

  this.tx_json.TxnSignature = hex;
};

Transaction.prototype._hasTransactionListeners = function() {
  return this.listeners('final').length
      || this.listeners('lost').length
      || this.listeners('pending').length
};


//
// Set options for Transactions
//

// --> build: true, to have server blindly construct a path.
//
// "blindly" because the sender has no idea of the actual cost except that is must be less than send max.
Transaction.prototype.build_path = function (build) {
  this._build_path = build;

  return this;
}

// tag should be undefined or a 32 bit integer.   
// YYY Add range checking for tag.
Transaction.prototype.destination_tag = function (tag) {
  if (tag !== void(0)) {
    this.tx_json.DestinationTag = tag;
  }

  return this;
}

Transaction._path_rewrite = function (path) {
  var path_new  = [];

  for (var i=0, l=path.length; i<l; i++) {
    var node     = path[i];
    var node_new = {};

    if ('account' in node)
      node_new.account  = UInt160.json_rewrite(node.account);

    if ('issuer' in node)
      node_new.issuer   = UInt160.json_rewrite(node.issuer);

    if ('currency' in node)
      node_new.currency = Currency.json_rewrite(node.currency);

    path_new.push(node_new);
  }

  return path_new;
}

Transaction.prototype.path_add = function (path) {
  this.tx_json.Paths  = this.tx_json.Paths || [];
  this.tx_json.Paths.push(Transaction._path_rewrite(path));

  return this;
}

// --> paths: undefined or array of path
// A path is an array of objects containing some combination of: account, currency, issuer
Transaction.prototype.paths = function (paths) {
  for (var i=0, l=paths.length; i<l; i++) {
    this.path_add(paths[i]);
  }

  return this;
}

// If the secret is in the config object, it does not need to be provided.
Transaction.prototype.secret = function (secret) {
  this._secret = secret;
}

Transaction.prototype.send_max = function (send_max) {
  if (send_max) {
    this.tx_json.SendMax = Amount.json_rewrite(send_max);
  }

  return this;
}

// tag should be undefined or a 32 bit integer.   
// YYY Add range checking for tag.
Transaction.prototype.source_tag = function (tag) {
  if (tag) {
    this.tx_json.SourceTag = tag;
  }

  return this;
}

// --> rate: In billionths.
Transaction.prototype.transfer_rate = function (rate) {
  this.tx_json.TransferRate = Number(rate);

  if (this.tx_json.TransferRate < 1e9) {
    throw new Error('invalidTransferRate');
  }

  return this;
}

// Add flags to a transaction.
// --> flags: undefined, _flag_, or [ _flags_ ]
Transaction.prototype.set_flags = function (flags) {
  if (flags) {
    var transaction_flags = Transaction.flags[this.tx_json.TransactionType];

    // We plan to not define this field on new Transaction.
    if (this.tx_json.Flags === void(0)) {
      this.tx_json.Flags = 0;
    }

    var flag_set = Array.isArray(flags) ? flags : [ flags ];

    for (var index in flag_set) {
      if (!flag_set.hasOwnProperty(index)) continue;

      var flag = flag_set[index];

      if (flag in transaction_flags) {
        this.tx_json.Flags += transaction_flags[flag];
      } else {
        // XXX Immediately report an error or mark it.
      }
    }
  }

  return this;
}

//
// Transactions
//

Transaction.prototype._account_secret = function (account) {
  // Fill in secret from remote, if available.
  return this.remote.secrets[account];
};

// Options:
//  .domain()           NYI
//  .flags()
//  .message_key()      NYI
//  .transfer_rate()
//  .wallet_locator()   NYI
//  .wallet_size()      NYI
Transaction.prototype.account_set = function (src) {
  this._secret                  = this._account_secret(src);
  this.tx_json.TransactionType  = 'AccountSet';
  this.tx_json.Account          = UInt160.json_rewrite(src);

  return this;
};

Transaction.prototype.claim = function (src, generator, public_key, signature) {
  this._secret                 = this._account_secret(src);
  this.tx_json.TransactionType = 'Claim';
  this.tx_json.Generator       = generator;
  this.tx_json.PublicKey       = public_key;
  this.tx_json.Signature       = signature;

  return this;
};

Transaction.prototype.offer_cancel = function (src, sequence) {
  this._secret                 = this._account_secret(src);
  this.tx_json.TransactionType = 'OfferCancel';
  this.tx_json.Account         = UInt160.json_rewrite(src);
  this.tx_json.OfferSequence   = Number(sequence);

  return this;
};

// Options:
//  .set_flags()
// --> expiration : if not undefined, Date or Number
// --> cancel_sequence : if not undefined, Sequence
Transaction.prototype.offer_create = function (src, taker_pays, taker_gets, expiration, cancel_sequence) {
  this._secret                 = this._account_secret(src);
  this.tx_json.TransactionType = 'OfferCreate';
  this.tx_json.Account         = UInt160.json_rewrite(src);
  this.tx_json.TakerPays       = Amount.json_rewrite(taker_pays);
  this.tx_json.TakerGets       = Amount.json_rewrite(taker_gets);

  if (this.remote.local_fee) {
    this.tx_json.Fee = Transaction.fees.offer.to_json();
  }

  if (expiration) {
    this.tx_json.Expiration = expiration instanceof Date
    ? expiration.getTime()
    : Number(expiration);
  }

  if (cancel_sequence) {
    this.tx_json.OfferSequence = Number(cancel_sequence);
  }

  return this;
};

Transaction.prototype.password_fund = function (src, dst) {
  this._secret                 = this._account_secret(src);
  this.tx_json.TransactionType = 'PasswordFund';
  this.tx_json.Destination     = UInt160.json_rewrite(dst);

  return this;
}

Transaction.prototype.password_set = function (src, authorized_key, generator, public_key, signature) {
  this._secret                 = this._account_secret(src);
  this.tx_json.TransactionType = 'PasswordSet';
  this.tx_json.RegularKey      = authorized_key;
  this.tx_json.Generator       = generator;
  this.tx_json.PublicKey       = public_key;
  this.tx_json.Signature       = signature;

  return this;
}

// Construct a 'payment' transaction.
//
// When a transaction is submitted:
// - If the connection is reliable and the server is not merely forwarding and is not malicious,
// --> src : UInt160 or String
// --> dst : UInt160 or String
// --> deliver_amount : Amount or String.
//
// Options:
//  .paths()
//  .build_path()
//  .destination_tag()
//  .path_add()
//  .secret()
//  .send_max()
//  .set_flags()
//  .source_tag()
Transaction.prototype.payment = function (src, dst, deliver_amount) {
  this._secret                 = this._account_secret(src);
  this.tx_json.TransactionType = 'Payment';
  this.tx_json.Account         = UInt160.json_rewrite(src);
  this.tx_json.Amount          = Amount.json_rewrite(deliver_amount);
  this.tx_json.Destination     = UInt160.json_rewrite(dst);

  return this;
}

Transaction.prototype.ripple_line_set = function (src, limit, quality_in, quality_out) {
  this._secret                 = this._account_secret(src);
  this.tx_json.TransactionType = 'TrustSet';
  this.tx_json.Account         = UInt160.json_rewrite(src);

  // Allow limit of 0 through.
  if (limit !== undefined)
    this.tx_json.LimitAmount  = Amount.json_rewrite(limit);

  if (quality_in)
    this.tx_json.QualityIn    = quality_in;

  if (quality_out)
    this.tx_json.QualityOut   = quality_out;

  // XXX Throw an error if nothing is set.

  return this;
};

Transaction.prototype.wallet_add = function (src, amount, authorized_key, public_key, signature) {
  this._secret                  = this._account_secret(src);
  this.tx_json.TransactionType  = 'WalletAdd';
  this.tx_json.Amount           = Amount.json_rewrite(amount);
  this.tx_json.RegularKey       = authorized_key;
  this.tx_json.PublicKey        = public_key;
  this.tx_json.Signature        = signature;

  return this;
};

<<<<<<< HEAD
// Submit a transaction to the network.
// XXX Don't allow a submit without knowing ledger_index.
// XXX Have a network canSubmit(), post events for following.
// XXX Also give broader status for tracking through network disconnects.
// callback = function (status, info) {
//   // status is final status.  Only works under a ledger_accepting conditions.
//   switch status:
//    case 'tesSUCCESS': all is well.
//    case 'tejSecretUnknown': unable to sign transaction - secret unknown
//    case 'tejServerUntrusted': sending secret to untrusted server.
//    case 'tejInvalidAccount': locally detected error.
//    case 'tejLost': locally gave up looking
//    default: some other TER
// }

Transaction.prototype.submit = function (callback) {
  var self = this;

  this.callback = (typeof callback === 'function') ? callback : function(){};

  this.once('error', function transaction_error(error, message) {
    self.callback(error, message);
  });

  this.once('success', function transaction_success(message) {
    self.callback(null, message);
  });

  var account = this.tx_json.Account;

  if (typeof account !== 'string') {
    this.emit('error', {
      error:          'tejInvalidAccount',
      error_message:  'Account is unspecified'
    });
  } else {
    // YYY Might check paths for invalid accounts.
    this.remote.get_account(account).submit(this);
  }

  return this;
}
=======
/**
 * Returns the number of fee units this transaction will cost.
 *
 * Each Ripple transaction based on its type and makeup costs a certain number
 * of fee units. The fee units are calculated on a per-server basis based on the
 * current load on both the network and the server.
 *
 * @see https://ripple.com/wiki/Transaction_Fee
 *
 * @return {Number} Number of fee units for this transaction.
 */
Transaction.prototype.fee_units = function ()
{
  return Transaction.fee_units["default"];
};
>>>>>>> 6bb9f9e5

exports.Transaction = Transaction;

// vim:sw=2:sts=2:ts=8:et<|MERGE_RESOLUTION|>--- conflicted
+++ resolved
@@ -85,38 +85,31 @@
 util.inherits(Transaction, EventEmitter);
 
 // XXX This needs to be determined from the network.
-<<<<<<< HEAD
-Transaction.fees = {
-  default         : Amount.from_json('10'),
-  nickname_create : Amount.from_json('1000'),
-  offer           : Amount.from_json('10'),
-=======
 Transaction.fee_units = {
-  'default'         : 10,
->>>>>>> 6bb9f9e5
+  default: 10,
 };
 
 Transaction.flags = {
-  AccountSet : {
-    RequireDestTag          : 0x00010000,
-    OptionalDestTag         : 0x00020000,
-    RequireAuth             : 0x00040000,
-    OptionalAuth            : 0x00080000,
-    DisallowXRP             : 0x00100000,
-    AllowXRP                : 0x00200000,
+  AccountSet: {
+    RequireDestTag:     0x00010000,
+    OptionalDestTag:    0x00020000,
+    RequireAuth:        0x00040000,
+    OptionalAuth:       0x00080000,
+    DisallowXRP:        0x00100000,
+    AllowXRP:           0x00200000
   },
 
-  OfferCreate : {
-    Passive                 : 0x00010000,
-    ImmediateOrCancel       : 0x00020000,
-    FillOrKill              : 0x00040000,
-    Sell                    : 0x00080000,
+  OfferCreate: {
+    Passive:            0x00010000,
+    ImmediateOrCancel:  0x00020000,
+    FillOrKill:         0x00040000,
+    Sell:               0x00080000
   },
 
-  Payment : {
-    NoRippleDirect          : 0x00010000,
-    PartialPayment          : 0x00020000,
-    LimitQuality            : 0x00040000,
+  Payment: {
+    NoRippleDirect:     0x00010000,
+    PartialPayment:     0x00020000,
+    LimitQuality:       0x00040000
   },
 };
 
@@ -126,12 +119,12 @@
 Transaction.HASH_SIGN_TESTNET = 0x73747800;
 
 Transaction.prototype.consts = {
-  'telLOCAL_ERROR'  : -399,
-  'temMALFORMED'    : -299,
-  'tefFAILURE'      : -199,
-  'terRETRY'        : -99,
-  'tesSUCCESS'      : 0,
-  'tecCLAIMED'      : 100,
+  telLOCAL_ERROR  : -399,
+  temMALFORMED    : -299,
+  tefFAILURE      : -199,
+  terRETRY        : -99,
+  tesSUCCESS      : 0,
+  tecCLAIMED      : 100,
 };
 
 Transaction.prototype.isTelLocal = function (ter) {
@@ -188,16 +181,11 @@
 Transaction.prototype.complete = function () {
   var tx_json = this.tx_json;
 
-<<<<<<< HEAD
-  if (tx_json.Fee === void(0) && this.remote.local_fee) {
-    tx_json.Fee = Transaction.fees['default'].to_json();
-=======
-  if ("undefined" === typeof tx_json.Fee && this.remote.local_fee) {
+  if (typeof tx_json.Fee === 'undefined' && this.remote.local_fee === void(0)) {
     this.tx_json.Fee = this.remote.fee_tx(this.fee_units()).to_json();
->>>>>>> 6bb9f9e5
-  }
-
-  if (tx_json.SigningPubKey === void(0) && (!this.remote || this.remote.local_signing)) {
+  }
+
+  if (typeof tx_json.SigningPubKey === 'undefined' && (!this.remote || this.remote.local_signing)) {
     var seed = Seed.from_json(this._secret);
     var key = seed.get_key(this.tx_json.Account);
     tx_json.SigningPubKey = key.to_hex_pub();
@@ -222,9 +210,10 @@
   var seed = Seed.from_json(this._secret);
   var hash = this.signing_hash();
 
-  if (this.tx_json.TxnSignature && hash === this._previous_signing_hash) {
-    return;
-  }
+  var previously_signed = this.tx_json.TxnSignature 
+    && hash === this._previous_signing_hash;
+
+  if (previously_signed) return;
 
   var key  = seed.get_key(this.tx_json.Account);
   var sig  = key.sign(hash, 0);
@@ -488,7 +477,7 @@
   this.tx_json.Account         = UInt160.json_rewrite(src);
 
   // Allow limit of 0 through.
-  if (limit !== undefined)
+  if (limit !== void(0))
     this.tx_json.LimitAmount  = Amount.json_rewrite(limit);
 
   if (quality_in)
@@ -513,7 +502,21 @@
   return this;
 };
 
-<<<<<<< HEAD
+/**
+ * Returns the number of fee units this transaction will cost.
+ *
+ * Each Ripple transaction based on its type and makeup costs a certain number
+ * of fee units. The fee units are calculated on a per-server basis based on the
+ * current load on both the network and the server.
+ *
+ * @see https://ripple.com/wiki/Transaction_Fee
+ *
+ * @return {Number} Number of fee units for this transaction.
+ */
+Transaction.prototype.fee_units = function () {
+  return Transaction.fee_units['default'];
+};
+
 // Submit a transaction to the network.
 // XXX Don't allow a submit without knowing ledger_index.
 // XXX Have a network canSubmit(), post events for following.
@@ -532,13 +535,13 @@
 Transaction.prototype.submit = function (callback) {
   var self = this;
 
-  this.callback = (typeof callback === 'function') ? callback : function(){};
-
-  this.once('error', function transaction_error(error, message) {
+  this.callback = typeof callback === 'function' ? callback : function(){};
+
+  this.once('error', function(error, message) {
     self.callback(error, message);
   });
 
-  this.once('success', function transaction_success(message) {
+  this.once('success', function(message) {
     self.callback(null, message);
   });
 
@@ -556,23 +559,6 @@
 
   return this;
 }
-=======
-/**
- * Returns the number of fee units this transaction will cost.
- *
- * Each Ripple transaction based on its type and makeup costs a certain number
- * of fee units. The fee units are calculated on a per-server basis based on the
- * current load on both the network and the server.
- *
- * @see https://ripple.com/wiki/Transaction_Fee
- *
- * @return {Number} Number of fee units for this transaction.
- */
-Transaction.prototype.fee_units = function ()
-{
-  return Transaction.fee_units["default"];
-};
->>>>>>> 6bb9f9e5
 
 exports.Transaction = Transaction;
 

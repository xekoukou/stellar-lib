var utils            = require('./testutils');
var assert           = require('assert');
var SerializedObject = utils.load_module('serializedobject').SerializedObject;
var types            = utils.load_module('serializedtypes');
var BigInteger       = require('../src/js/jsbn/jsbn').BigInteger;

var config = require('./testutils').get_config();

describe('Serialized types', function() {
  describe('Int8', function() {
    it('Serialize 0', function () {
      var so = new SerializedObject();
      types.Int8.serialize(so, 0);
      assert.strictEqual(so.to_hex(), '00');
    });
    it('Serialize 123', function () {
      var so = new SerializedObject();
      types.Int8.serialize(so, 123);
      assert.strictEqual(so.to_hex(), '7B');
    });
    it('Serialize 255', function () {
      var so = new SerializedObject();
      types.Int8.serialize(so, 255);
      assert.strictEqual(so.to_hex(), 'FF');
    });
    it('Fail to serialize 256', function () {
      var so = new SerializedObject();
      assert.throws(function () {
        types.Int8.serialize(so, 256);
      });
    });
    it('Fail to serialize -1', function () {
      var so = new SerializedObject();
      assert.throws(function () {
        types.Int8.serialize(so, -1);
      });
    });
    it('Serialize 5.5 (should floor)', function () {
      var so = new SerializedObject();
      types.Int8.serialize(so, 5.5);
      assert.strictEqual(so.to_hex(), '05');
    });
    it('Serialize 255.9 (should floor)', function () {
      var so = new SerializedObject();
      types.Int8.serialize(so, 255.9);
      assert.strictEqual(so.to_hex(), 'FF');
    });
    it('Fail to serialize null', function () {
      var so = new SerializedObject();
      assert.throws(function () {
        types.Int8.serialize(so, null);
      });
    });
    it('Fail to serialize "bla"', function () {
      var so = new SerializedObject();
      assert.throws(function () {
        types.Int8.serialize(so, 'bla');
      });
    });
    it('Fail to serialize {}', function () {
      var so = new SerializedObject();
      assert.throws(function () {
        types.Int8.serialize(so, {});
      });
    });
  });

  describe('Int16', function() {
    it('Serialize 0', function () {
      var so = new SerializedObject();
      types.Int16.serialize(so, 0);
      assert.strictEqual(so.to_hex(), '0000');
    });
    it('Serialize 123', function () {
      var so = new SerializedObject();
      types.Int16.serialize(so, 123);
      assert.strictEqual(so.to_hex(), '007B');
    });
    it('Serialize 255', function () {
      var so = new SerializedObject();
      types.Int16.serialize(so, 255);
      assert.strictEqual(so.to_hex(), '00FF');
    });
    it('Serialize 256', function () {
      var so = new SerializedObject();
      types.Int16.serialize(so, 256);
      assert.strictEqual(so.to_hex(), '0100');
    });
    it('Serialize 65535', function () {
      var so = new SerializedObject();
      types.Int16.serialize(so, 65535);
      assert.strictEqual(so.to_hex(), 'FFFF');
    });
    it('Fail to serialize 65536', function () {
      var so = new SerializedObject();
      assert.throws(function () {
        types.Int8.serialize(so, 65536);
      });
    });
    it('Fail to serialize -1', function () {
      var so = new SerializedObject();
      assert.throws(function () {
        types.Int16.serialize(so, -1);
      });
    });
    it('Serialize 123.5 (should floor)', function () {
      var so = new SerializedObject();
      types.Int16.serialize(so, 123.5);
      assert.strictEqual(so.to_hex(), '007B');
    });
    it('Serialize 65535.5 (should floor)', function () {
      var so = new SerializedObject();
      types.Int16.serialize(so, 65535.5);
      assert.strictEqual(so.to_hex(), 'FFFF');
    });
    it('Fail to serialize null', function () {
      var so = new SerializedObject();
      assert.throws(function () {
        types.Int16.serialize(so, null);
      });
    });
    it('Fail to serialize "bla"', function () {
      var so = new SerializedObject();
      assert.throws(function () {
        types.Int16.serialize(so, 'bla');
      });
    });
    it('Fail to serialize {}', function () {
      var so = new SerializedObject();
      assert.throws(function () {
        types.Int16.serialize(so, {});
      });
    });
  });

  describe('Int32', function() {
    it('Serialize 0', function () {
      var so = new SerializedObject();
      types.Int32.serialize(so, 0);
      assert.strictEqual(so.to_hex(), '00000000');
    });
    it('Serialize 123', function () {
      var so = new SerializedObject();
      types.Int32.serialize(so, 123);
      assert.strictEqual(so.to_hex(), '0000007B');
    });
    it('Serialize 255', function () {
      var so = new SerializedObject();
      types.Int32.serialize(so, 255);
      assert.strictEqual(so.to_hex(), '000000FF');
    });
    it('Serialize 256', function () {
      var so = new SerializedObject();
      types.Int32.serialize(so, 256);
      assert.strictEqual(so.to_hex(), '00000100');
    });
    it('Serialize 0xF0F0F0F0', function () {
      var so = new SerializedObject();
      types.Int32.serialize(so, 0xF0F0F0F0);
      assert.strictEqual(so.to_hex(), 'F0F0F0F0');
    });
    it('Serialize 0xFFFFFFFF', function () {
      var so = new SerializedObject();
      types.Int32.serialize(so, 0xFFFFFFFF);
      assert.strictEqual(so.to_hex(), 'FFFFFFFF');
    });
    it('Fail to serialize 0x100000000', function () {
      var so = new SerializedObject();
      assert.throws(function () {
        types.Int8.serialize(so, 0x100000000);
      });
    });
    it('Fail to serialize -1', function () {
      var so = new SerializedObject();
      assert.throws(function () {
        types.Int32.serialize(so, -1);
      });
    });
    it('Serialize 123.5 (should floor)', function () {
      var so = new SerializedObject();
      types.Int32.serialize(so, 123.5);
      assert.strictEqual(so.to_hex(), '0000007B');
    });
    it('Serialize 4294967295.5 (should floor)', function () {
      var so = new SerializedObject();
      types.Int32.serialize(so, 4294967295.5);
      assert.strictEqual(so.to_hex(), 'FFFFFFFF');
    });
    it('Fail to serialize null', function () {
      var so = new SerializedObject();
      assert.throws(function () {
        types.Int32.serialize(so, null);
      });
    });
    it('Fail to serialize "bla"', function () {
      var so = new SerializedObject();
      assert.throws(function () {
        types.Int32.serialize(so, 'bla');
      });
    });
    it('Fail to serialize {}', function () {
      var so = new SerializedObject();
      assert.throws(function () {
        types.Int32.serialize(so, {});
      });
    });
    it('Parse 0', function () {
      var val = '00000000';
      var so = new SerializedObject(val);
      var num = types.Int32.parse(so);
      assert.strictEqual(num, parseInt(val, 16));
    });
    it('Parse 1', function () {
      var val = '00000001';
      var so = new SerializedObject(val);
      var num = types.Int32.parse(so);
      assert.strictEqual(num, parseInt(val, 16));
    });
    it('Parse UINT32_MAX', function () {
      var val = 'FFFFFFFF';
      var so = new SerializedObject(val);
      var num = types.Int32.parse(so);
      assert.strictEqual(num, parseInt(val, 16));
    });
  });

  describe('Int64', function() {
    it('Serialize 0', function () {
      var so = new SerializedObject();
      types.Int64.serialize(so, 0);
      assert.strictEqual(so.to_hex(), '0000000000000000');
    });
    it('Serialize 123', function () {
      var so = new SerializedObject();
      types.Int64.serialize(so, 123);
      assert.strictEqual(so.to_hex(), '000000000000007B');
    });
    it('Serialize 255', function () {
      var so = new SerializedObject();
      types.Int64.serialize(so, 255);
      assert.strictEqual(so.to_hex(), '00000000000000FF');
    });
    it('Serialize 256', function () {
      var so = new SerializedObject();
      types.Int64.serialize(so, 256);
      assert.strictEqual(so.to_hex(), '0000000000000100');
    });
    it('Serialize 0xF0F0F0F0', function () {
      var so = new SerializedObject();
      types.Int64.serialize(so, 0xF0F0F0F0);
      assert.strictEqual(so.to_hex(), '00000000F0F0F0F0');
    });
    it('Serialize 0xFFFFFFFF', function () {
      var so = new SerializedObject();
      types.Int64.serialize(so, 0xFFFFFFFF);
      assert.strictEqual(so.to_hex(), '00000000FFFFFFFF');
    });
    it('Serialize 0x100000000', function () {
      var so = new SerializedObject();
      types.Int64.serialize(so, 0x100000000);
      assert.strictEqual(so.to_hex(), '0000000100000000');
    });
    it('Fail to serialize 0x100000000', function () {
      var so = new SerializedObject();
      assert.throws(function () {
        types.Int8.serialize(so, 0x100000000);
      });
    });
    it('Fail to serialize -1', function () {
      var so = new SerializedObject();
      assert.throws(function () {
        types.Int64.serialize(so, -1);
      });
    });
    it('Serialize 123.5 (should floor)', function () {
      var so = new SerializedObject();
      types.Int64.serialize(so, 123.5);
      assert.strictEqual(so.to_hex(), '000000000000007B');
    });
    it('Serialize 4294967295.5 (should floor)', function () {
      var so = new SerializedObject();
      types.Int64.serialize(so, 4294967295.5);
      assert.strictEqual(so.to_hex(), '00000000FFFFFFFF');
    });
    it('Does not get confused when the high bit is set', function () {
      var so = new SerializedObject();
      types.Int64.serialize(so, "8B2386F26F8E232B");
      assert.strictEqual(so.to_hex(), '8B2386F26F8E232B');
      var so = new SerializedObject("8B2386F26F8E232B");
      var num = types.Int64.parse(so);
      // We get a positive number
      assert.strictEqual(num.toString(16), '8b2386f26f8e232b');
    });
    it('Serialize "0123456789ABCDEF"', function () {
      var so = new SerializedObject();
      types.Int64.serialize(so, '0123456789ABCDEF');
      assert.strictEqual(so.to_hex(), '0123456789ABCDEF');
    });
    it('Serialize "F0E1D2C3B4A59687"', function () {
      var so = new SerializedObject();
      types.Int64.serialize(so, 'F0E1D2C3B4A59687');
      assert.strictEqual(so.to_hex(), 'F0E1D2C3B4A59687');
    });
    it('Serialize BigInteger("FFEEDDCCBBAA9988")', function () {
      var so = new SerializedObject();
      types.Int64.serialize(so, new BigInteger('FFEEDDCCBBAA9988', 16));
      assert.strictEqual(so.to_hex(), 'FFEEDDCCBBAA9988');
    });
    it('Fail to serialize BigInteger("-1")', function () {
      var so = new SerializedObject();
      assert.throws(function () {
        types.Int64.serialize(so, new BigInteger('-1', 10));
      });
    });
    it('Fail to serialize "10000000000000000"', function () {
      var so = new SerializedObject();
      assert.throws(function () {
        types.Int64.serialize(so, '10000000000000000');
      });
    });
    it('Fail to serialize "110000000000000000"', function () {
      var so = new SerializedObject();
      assert.throws(function () {
        types.Int64.serialize(so, '110000000000000000');
      });
    });
    it('Fail to serialize null', function () {
      var so = new SerializedObject();
      assert.throws(function () {
        types.Int64.serialize(so, null);
      });
    });
    it('Fail to serialize "bla"', function () {
      var so = new SerializedObject();
      assert.throws(function () {
        types.Int64.serialize(so, 'bla');
      });
    });
    it('Fail to serialize {}',  function () {
      var so = new SerializedObject();
      assert.throws(function () {
        types.Int64.serialize(so, {});
      });
    });
    it('Parse "0123456789ABCDEF"', function () {
      var so = new SerializedObject("0123456789ABCDEF");
      var num = types.Int64.parse(so);
      assert.strictEqual(num.toString(10), '81985529216486895');
    });
  });

  describe('Hash128', function() {
    it('Serialize 0', function () {
      var so = new SerializedObject();
      types.Hash128.serialize(so, '00000000000000000000000000000000');
      assert.strictEqual(so.to_hex(), '00000000000000000000000000000000');
    });
    it('Serialize 102030405060708090A0B0C0D0E0F000', function () {
      var so = new SerializedObject();
      types.Hash128.serialize(so, '102030405060708090A0B0C0D0E0F000');
      assert.strictEqual(so.to_hex(), '102030405060708090A0B0C0D0E0F000');
    });
    it('Serialize HASH128_MAX', function () {
      var so = new SerializedObject();
      types.Hash128.serialize(so, 'FFFFFFFFFFFFFFFFFFFFFFFFFFFFFFFF');
      assert.strictEqual(so.to_hex(), 'FFFFFFFFFFFFFFFFFFFFFFFFFFFFFFFF');
    });
    it('Parse 0', function () {
      var val = '00000000000000000000000000000000';
      var so = new SerializedObject(val);
      var num = types.Hash128.parse(so);
      assert.strictEqual(num.to_hex(), val);
    });
    it('Parse 1', function () {
      var val = '00000000000000000000000000000001';
      var so = new SerializedObject(val);
      var num = types.Hash128.parse(so);
      assert.strictEqual(num.to_hex(), val);
    });
    it('Parse HASH128_MAX', function () {
      var val = 'FFFFFFFFFFFFFFFFFFFFFFFFFFFFFFFF';
      var so = new SerializedObject(val);
      var num = types.Hash128.parse(so);
      assert.strictEqual(num.to_hex(), val);
    });
  });

  describe('Hash160', function() {
    it('Serialize 0', function () {
      var hex = '0000000000000000000000000000000000000000';
      var base58 = 'ggggggggggggggggggggghoLvTp';
      var so = new SerializedObject();
      types.Hash160.serialize(so, base58);
      assert.strictEqual(so.to_hex(), hex);

      so = new SerializedObject();
      types.Hash160.serialize(so, hex);
      assert.strictEqual(so.to_hex(), hex);
    });
    it('Serialize 1', function () {
      var hex = '0000000000000000000000000000000000000001';
      var base58 = 'ggggggggggggggggggggBZbvji';
      var so = new SerializedObject();
      types.Hash160.serialize(so, base58);
      assert.strictEqual(so.to_hex(), hex);

      so = new SerializedObject();
      types.Hash160.serialize(so, hex);
      assert.strictEqual(so.to_hex(), hex);
    });
    it('Serialize FFFFFFFFFFFFFFFFFFFFFFFFFFFFFFFFFFFFFFFF', function () {
      var hex = 'FFFFFFFFFFFFFFFFFFFFFFFFFFFFFFFFFFFFFFFF';
      var base58 = 'gQLbzfJH5BT1FS9apRLKV3G8dWEA5njaQi';
      var so = new SerializedObject();
      types.Hash160.serialize(so, base58);
      assert.strictEqual(so.to_hex(), hex);

      so = new SerializedObject();
      types.Hash160.serialize(so, hex);
      assert.strictEqual(so.to_hex(), hex);
    });
    it('Parse 0', function () {
      var val = '0000000000000000000000000000000000000000';
      var so = new SerializedObject(val);
      var num = types.Hash160.parse(so);
      assert.strictEqual(num.to_hex(), val);
    });
    it('Parse 1', function () {
      var val = '0000000000000000000000000000000000000001';
      var so = new SerializedObject(val);
      var num = types.Hash160.parse(so);
      assert.strictEqual(num.to_hex(), val);
    });
    it('Parse HASH160_MAX', function () {
      var val = 'FFFFFFFFFFFFFFFFFFFFFFFFFFFFFFFFFFFFFFFF';
      var so = new SerializedObject(val);
      var num = types.Hash160.parse(so);
      assert.strictEqual(num.to_hex(), val);
    });
    it('Parse 0 as JSON', function () {
      // Hash160 should be returned as hex in JSON, unlike
      // addresses.
      var val = '0000000000000000000000000000000000000000';
      var so = new SerializedObject(val);
      var num = types.Hash160.parse(so);
      assert.strictEqual(num.to_json(), val);
    });
  });

  describe('Hash256', function() {
    it('Serialize 0', function () {
      var so = new SerializedObject();
      types.Hash256.serialize(so, '0000000000000000000000000000000000000000000000000000000000000000');
      assert.strictEqual(so.to_hex(), '0000000000000000000000000000000000000000000000000000000000000000');
    });
    it('Serialize 1', function () {
      var so = new SerializedObject();
      types.Hash256.serialize(so, '0000000000000000000000000000000000000000000000000000000000000001');
      assert.strictEqual(so.to_hex(), '0000000000000000000000000000000000000000000000000000000000000001');
    });
    it('Serialize HASH256_MAX', function () {
      var so = new SerializedObject();
      types.Hash256.serialize(so, 'FFFFFFFFFFFFFFFFFFFFFFFFFFFFFFFFFFFFFFFFFFFFFFFFFFFFFFFFFFFFFFFF');
      assert.strictEqual(so.to_hex(), 'FFFFFFFFFFFFFFFFFFFFFFFFFFFFFFFFFFFFFFFFFFFFFFFFFFFFFFFFFFFFFFFF');
    });
    it('Parse 0', function () {
      var val = '0000000000000000000000000000000000000000000000000000000000000000';
      var so = new SerializedObject(val);
      var num = types.Hash256.parse(so);
      assert.strictEqual(num.to_hex(), val);
    });
    it('Parse 1', function () {
      var val = '0000000000000000000000000000000000000000000000000000000000000000';
      var so = new SerializedObject(val);
      var num = types.Hash256.parse(so);
      assert.strictEqual(num.to_hex(), val);
    });
    it('Parse HASH256_MAX', function () {
      var val = 'FFFFFFFFFFFFFFFFFFFFFFFFFFFFFFFFFFFFFFFFFFFFFFFFFFFFFFFFFFFFFFFF';
      var so = new SerializedObject(val);
      var num = types.Hash256.parse(so);
      assert.strictEqual(num.to_hex(), val);
    });
  });

  describe('Amount', function() {
    it('Serialize 0 XRP', function () {
      var so = new SerializedObject();
      types.Amount.serialize(so, '0');
      assert.strictEqual(so.to_hex(), '4000000000000000');
    });
    it('Serialize 1 XRP', function () {
      var so = new SerializedObject();
      types.Amount.serialize(so, '1');
      assert.strictEqual(so.to_hex(), '4000000000000001');
    });
    it('Serialize -1 XRP', function () {
      var so = new SerializedObject();
      types.Amount.serialize(so, '-1');
      assert.strictEqual(so.to_hex(), '0000000000000001');
    });
    it('Serialize 213 XRP', function () {
      var so = new SerializedObject();
      types.Amount.serialize(so, '213');
      assert.strictEqual(so.to_hex(), '40000000000000D5');
    });
    it('Serialize 270544960 XRP', function () {
      var so = new SerializedObject();
      types.Amount.serialize(so, '270544960');
      assert.strictEqual(so.to_hex(), '4000000010203040');
    });
    it('Serialize 1161981756646125568 XRP', function () {
      var so = new SerializedObject();
      types.Amount.serialize(so, '1161981756646125696');
      assert.strictEqual(so.to_hex(), '5020304050607080');
    });
    it('Serialize 1/USD/gHb9CJAWyB4gj91VRWn96DkukG4bwdtyTh', function () {
      var so = new SerializedObject();
      types.Amount.serialize(so, '1/USD/gHb9CJAWyB4gj91VRWn96DkukG4bwdtyTh');
      assert.strictEqual(so.to_hex(), 'D4838D7EA4C680000000000000000000000000005553440000000000B5F762798A53D543A014CAF8B297CFF8F2F937E8');
    });
    it('Serialize 87654321.12345678/EUR/gHb9CJAWyB4gj91VRWn96DkukG4bwdtyTh', function () {
      var so = new SerializedObject();
      types.Amount.serialize(so, '87654321.12345678/EUR/gHb9CJAWyB4gj91VRWn96DkukG4bwdtyTh');
      assert.strictEqual(so.to_hex(), 'D65F241D335BF24E0000000000000000000000004555520000000000B5F762798A53D543A014CAF8B297CFF8F2F937E8');
    });
    it('Serialize -1/USD/gHb9CJAWyB4gj91VRWn96DkukG4bwdtyTh', function () {
      var so = new SerializedObject();
      types.Amount.serialize(so, '-1/USD/gHb9CJAWyB4gj91VRWn96DkukG4bwdtyTh');
      assert.strictEqual(so.to_hex(), '94838D7EA4C680000000000000000000000000005553440000000000B5F762798A53D543A014CAF8B297CFF8F2F937E8');
    });
    it('Serialize 15/XRP/gM1oqKtfh1zrjdArbFmaRm3btfGBX25xVo', function () {
      // This actually appears in the ledger, so we need to be able to serialize
      // Transaction #A2AD66C93C7B7277CD5AEB718A4E82D88C7099129948BC66A394EE38B34657A9
      var so = new SerializedObject();
      types.Amount.serialize(so, {
        "value":"1000",
        "currency":"XRP",
        "issuer":"gM1oqKtfh1zrjdArbFmaRm3btfGBX25xVo"
      });
      assert.strictEqual(so.to_hex(), 'D5438D7EA4C680000000000000000000000000005852500000000000E4FE687C90257D3D2D694C8531CDEECBE84F3367');
    });
    // Test support for 20-byte hex raw currency codes
    it('Serialize 15/015841551A748AD23FEFFFFFFFEA028000000000/1', function () {
      var so = new SerializedObject();
      types.Amount.serialize(so, {
        "value":"1000",
        "currency":"015841551A748AD23FEFFFFFFFEA028000000000",
        "issuer":"gM1oqKtfh1zrjdArbFmaRm3btfGBX25xVo"
      });
      assert.strictEqual(so.to_hex(), 'D5438D7EA4C68000015841551A748AD23FEFFFFFFFEA028000000000E4FE687C90257D3D2D694C8531CDEECBE84F3367');
    });
    it('Parse 1 XRP', function () {
      var so = new SerializedObject('4000000000000001');
      assert.strictEqual(types.Amount.parse(so).to_json(), '1');
    });
    it('Parse -1 XRP', function () {
      var so = new SerializedObject('0000000000000001');
      assert.strictEqual(types.Amount.parse(so).to_json(), '-1');
    });
    it('Parse 213 XRP', function () {
      var so = new SerializedObject('40000000000000D5');
      assert.strictEqual(types.Amount.parse(so).to_json(), '213');
    });
    it('Parse 270544960 XRP', function () {
      var so = new SerializedObject('4000000010203040');
      assert.strictEqual(types.Amount.parse(so).to_json(), '270544960');
    });
    it('Parse 1161981756646125568 XRP', function () {
      var so = new SerializedObject('5020304050607080');
      assert.strictEqual(types.Amount.parse(so).to_json(), '1161981756646125696');
    });
    it('Parse 1/USD/gHb9CJAWyB4gj91VRWn96DkukG4bwdtyTh', function () {
      var so = new SerializedObject('D4838D7EA4C680000000000000000000000000005553440000000000B5F762798A53D543A014CAF8B297CFF8F2F937E8');
      assert.strictEqual(types.Amount.parse(so).to_text_full(), '1/USD/gHb9CJAWyB4gj91VRWn96DkukG4bwdtyTh');
    });
    it('Parse 87654321.12345678/EUR/gHb9CJAWyB4gj91VRWn96DkukG4bwdtyTh', function () {
      var so = new SerializedObject('D65F241D335BF24E0000000000000000000000004555520000000000B5F762798A53D543A014CAF8B297CFF8F2F937E8');
      assert.strictEqual(types.Amount.parse(so).to_text_full(), '87654321.12345678/EUR/gHb9CJAWyB4gj91VRWn96DkukG4bwdtyTh');
    });
    it('Parse -1/USD/gHb9CJAWyB4gj91VRWn96DkukG4bwdtyTh', function () {
      var so = new SerializedObject('94838D7EA4C680000000000000000000000000005553440000000000B5F762798A53D543A014CAF8B297CFF8F2F937E8');
      assert.strictEqual(types.Amount.parse(so).to_text_full(), '-1/USD/gHb9CJAWyB4gj91VRWn96DkukG4bwdtyTh');
    });
  });

  describe('Account', function() {
    it('Serialize 0', function () {
      var hex = '0000000000000000000000000000000000000000';
      var base58 = 'ggggggggggggggggggggghoLvTp';
      var so = new SerializedObject();
      types.Account.serialize(so, base58);
      assert.strictEqual(so.to_hex(), "14"+hex);

      so = new SerializedObject();
      types.Account.serialize(so, hex);
      assert.strictEqual(so.to_hex(), "14"+hex);
    });
    it('Serialize 1', function () {
      var hex = '0000000000000000000000000000000000000001';
      var base58 = 'ggggggggggggggggggggBZbvji';
      var so = new SerializedObject();
      types.Account.serialize(so, base58);
      assert.strictEqual(so.to_hex(), "14"+hex);

      so = new SerializedObject();
      types.Account.serialize(so, hex);
      assert.strictEqual(so.to_hex(), "14"+hex);
    });
    it('Serialize FFFFFFFFFFFFFFFFFFFFFFFFFFFFFFFFFFFFFFFF', function () {
      var hex = 'FFFFFFFFFFFFFFFFFFFFFFFFFFFFFFFFFFFFFFFF';
      var base58 = 'gQLbzfJH5BT1FS9apRLKV3G8dWEA5njaQi';
      var so = new SerializedObject();
      types.Account.serialize(so, base58);
      assert.strictEqual(so.to_hex(), "14"+hex);

      so = new SerializedObject();
      types.Account.serialize(so, hex);
      assert.strictEqual(so.to_hex(), "14"+hex);
    });
    it('Parse 0', function () {
      var val = '140000000000000000000000000000000000000000';
      var so = new SerializedObject(val);
      var num = types.Account.parse(so);
      assert.strictEqual(num.to_json(), 'ggggggggggggggggggggghoLvTp');
    });
    it('Parse 1', function () {
      var val = '140000000000000000000000000000000000000001';
      var so = new SerializedObject(val);
      var num = types.Account.parse(so);
      assert.strictEqual(num.to_json(), 'ggggggggggggggggggggBZbvji');
    });
    it('Parse HASH160_MAX', function () {
      var val = '14FFFFFFFFFFFFFFFFFFFFFFFFFFFFFFFFFFFFFFFF';
      var so = new SerializedObject(val);
      var num = types.Account.parse(so);
      assert.strictEqual(num.to_json(), 'gQLbzfJH5BT1FS9apRLKV3G8dWEA5njaQi');
    });
  });

  describe('PathSet', function() {
    it('Serialize single empty path [[]]', function () {
      var so = new SerializedObject();
      types.PathSet.serialize(so, [[]]);
      assert.strictEqual(so.to_hex(), '00');
    });
    it('Serialize [[e],[e,e]]', function () {
      var so = new SerializedObject();
      types.PathSet.serialize(so, [[ {
        account:   123,
        currency:  'USD',
        issuer:    789
      }],
      [{
        account:   123,
        currency:  'BTC',
        issuer:    789
      },
      {
        account:   987,
        currency:  'EUR',
        issuer:    321
      }]]);
      assert.strictEqual(so.to_hex(), '31000000000000000000000000000000000000007B00000000000000000000000055534400000000000000000000000000000000000000000000000315FF31000000000000000000000000000000000000007B000000000000000000000000425443000000000000000000000000000000000000000000000003153100000000000000000000000000000000000003DB0000000000000000000000004555520000000000000000000000000000000000000000000000014100'); //TODO: Check this independently
    });
    it('Serialize path through XRP', function () {
      var hex = '31000000000000000000000000000000000000007B00000000000000000000000055534400000000000000000000000000000000000000000000000315FF1000000000000000000000000000000000000000003100000000000000000000000000000000000003DB0000000000000000000000004555520000000000000000000000000000000000000000000000014100';
      var json = [
        [ {
          account:   "ggggggggggggggggggggNxV3Xza",
          currency:  'USD',
          issuer:    "gggggggggggggggggggpYnYCNYf"
        }],
        [{
          currency: "XRP"
        }, {
          account:   "gggggggggggggggggggpvQsW3V3",
          currency:  'EUR',
          issuer:    "gggggggggggggggggggdHRtqr2"
        }]
      ];

      var so = new SerializedObject();
      types.PathSet.serialize(so, json);
      assert.strictEqual(so.to_hex(), hex);

      so = new SerializedObject(hex);
      var parsed_path = SerializedObject.jsonify_structure(types.PathSet.parse(so));
      assert.deepEqual(parsed_path, json);
    });
    it('Serialize path through XRP IOUs', function () {
      var hex = '31000000000000000000000000000000000000007B00000000000000000000000055534400000000000000000000000000000000000000000000000315FF1000000000000000000000000058525000000000003100000000000000000000000000000000000003DB0000000000000000000000004555520000000000000000000000000000000000000000000000014100';
      var json = [
        [ {
          account:   "ggggggggggggggggggggNxV3Xza",
          currency:  'USD',
          issuer:    "gggggggggggggggggggpYnYCNYf"
        }],
        [{
          currency: "XRP",
          non_native: true
        }, {
          account:   "gggggggggggggggggggpvQsW3V3",
          currency:  'EUR',
          issuer:    "gggggggggggggggggggdHRtqr2"
        }]
      ];

      var so = new SerializedObject();
      types.PathSet.serialize(so, json);
      assert.strictEqual(so.to_hex(), hex);

      so = new SerializedObject(hex);
      var parsed_path = SerializedObject.jsonify_structure(types.PathSet.parse(so));
      assert.deepEqual(parsed_path, json);
    });
    it('Serialize path through XRP IOUs (realistic example)', function () {
      // Appears in the history
      // TX #0CBB429C456ED999CC691DFCC8E62E8C8C7E9522C2BEA967FED0D7E2A9B28D13
      // Note that XRP IOUs are no longer allowed, so this functionality is
      // for historic transactions only.

      var hex = '31585E1F3BD02A15D6185F8BB9B57CC60DEDDB37C10000000000000000000000004254430000000000585E1F3BD02A15D6185F8BB9B57CC60DEDDB37C131E4FE687C90257D3D2D694C8531CDEECBE84F33670000000000000000000000004254430000000000E4FE687C90257D3D2D694C8531CDEECBE84F3367310A20B3C85F482532A9578DBB3950B85CA06594D100000000000000000000000042544300000000000A20B3C85F482532A9578DBB3950B85CA06594D13000000000000000000000000055534400000000000A20B3C85F482532A9578DBB3950B85CA06594D1FF31585E1F3BD02A15D6185F8BB9B57CC60DEDDB37C10000000000000000000000004254430000000000585E1F3BD02A15D6185F8BB9B57CC60DEDDB37C131E4FE687C90257D3D2D694C8531CDEECBE84F33670000000000000000000000004254430000000000E4FE687C90257D3D2D694C8531CDEECBE84F33673115036E2D3F5437A83E5AC3CAEE34FF2C21DEB618000000000000000000000000425443000000000015036E2D3F5437A83E5AC3CAEE34FF2C21DEB6183000000000000000000000000055534400000000000A20B3C85F482532A9578DBB3950B85CA06594D1FF31585E1F3BD02A15D6185F8BB9B57CC60DEDDB37C10000000000000000000000004254430000000000585E1F3BD02A15D6185F8BB9B57CC60DEDDB37C13157180C769B66D942EE69E6DCC940CA48D82337AD000000000000000000000000425443000000000057180C769B66D942EE69E6DCC940CA48D82337AD1000000000000000000000000058525000000000003000000000000000000000000055534400000000000A20B3C85F482532A9578DBB3950B85CA06594D100';
      var json = [
        [{
          "account": "g9hEDb4xBGRfBCcX3E4FigDWQBAYtpxC8K",
          "currency": "BTC",
          "issuer": "g9hEDb4xBGRfBCcX3E4FigDWQBAYtpxC8K"
        }, {
          "account": "gM1oqKtfh1zrjdArbFmaRm3btfGBX25xVo",
          "currency": "BTC",
          "issuer": "gM1oqKtfh1zrjdArbFmaRm3btfGBX25xVo"
        }, {
          "account": "gvYAfWj5rh67oV6fW32ZzP3Aw4Eubs59B",
          "currency": "BTC",
          "issuer": "gvYAfWj5rh67oV6fW32ZzP3Aw4Eubs59B"
        }, {
          "currency": "USD",
          "issuer": "gvYAfWj5rh67oV6fW32ZzP3Aw4Eubs59B"
        }],
        [{
          "account": "g9hEDb4xBGRfBCcX3E4FigDWQBAYtpxC8K",
          "currency": "BTC",
          "issuer": "g9hEDb4xBGRfBCcX3E4FigDWQBAYtpxC8K"
        }, {
          "account": "gM1oqKtfh1zrjdArbFmaRm3btfGBX25xVo",
          "currency": "BTC",
          "issuer": "gM1oqKtfh1zrjdArbFmaRm3btfGBX25xVo"
        }, {
          "account": "gpvfJ4mR6QQAeorpXEKnuyGBx8mYCSnYZi",
          "currency": "BTC",
          "issuer": "gpvfJ4mR6QQAeorpXEKnuyGBx8mYCSnYZi"
        }, {
          "currency": "USD",
          "issuer": "gvYAfWj5rh67oV6fW32ZzP3Aw4Eubs59B"
        }],
        [{
          "account": "g9hEDb4xBGRfBCcX3E4FigDWQBAYtpxC8K",
          "currency": "BTC",
          "issuer": "g9hEDb4xBGRfBCcX3E4FigDWQBAYtpxC8K"
        }, {
          "account": "g3AWbdp2jQLXLywJypdoNwVSvg81xs3uhn",
          "currency": "BTC",
          "issuer": "g3AWbdp2jQLXLywJypdoNwVSvg81xs3uhn"
        }, {
          "currency": "XRP",
          "non_native": true
        }, {
          "currency": "USD",
          "issuer": "gvYAfWj5rh67oV6fW32ZzP3Aw4Eubs59B"
        }]
      ];

      var so = new SerializedObject();
      types.PathSet.serialize(so, json);
      assert.strictEqual(so.to_hex(), hex);

      so = new SerializedObject(hex);
      var parsed_path = SerializedObject.jsonify_structure(types.PathSet.parse(so));
      assert.deepEqual(parsed_path, json);
    });
    it('Parse single empty path [[]]', function () {
      var so = new SerializedObject('00');
      var parsed_path = SerializedObject.jsonify_structure(types.PathSet.parse(so));
      assert.deepEqual(parsed_path, [[]]);
    });
    it('Parse [[e],[e,e]]', function () {
      var so = new SerializedObject('31000000000000000000000000000000000000007B00000000000000000000000055534400000000000000000000000000000000000000000000000315FF31000000000000000000000000000000000000007B000000000000000000000000425443000000000000000000000000000000000000000000000003153100000000000000000000000000000000000003DB0000000000000000000000004555520000000000000000000000000000000000000000000000014100');

      var parsed_path = types.PathSet.parse(so);
      var comp = [ [ { account: 'ggggggggggggggggggggNxV3Xza',
                       currency: 'USD',
                       issuer: 'gggggggggggggggggggpYnYCNYf' } ],
                   [ { account: 'ggggggggggggggggggggNxV3Xza',
                       currency: 'BTC',
                       issuer: 'gggggggggggggggggggpYnYCNYf' },
                     { account: 'gggggggggggggggggggpvQsW3V3',
                       currency: 'EUR',
                       issuer: 'gggggggggggggggggggdHRtqr2' } ] ];
      assert.deepEqual(SerializedObject.jsonify_structure(parsed_path, ""), comp);
    });
  });

  describe('Object', function() {
    it('Can parse objects with VL encoded Vector256', function() {
      var hex = '110064220000000058000360186E008422E06B72D5B275E29EE3BE9D87A370F424E0E7BF613C4659098214289D19799C892637306AAAF03805EDFCDF6C28B8011320081342A0AB45459A54D8E4FA1842339A102680216CF9A152BCE4F4CE467D8246';
      var so  = new SerializedObject(hex);
      var as_json = so.to_json();
      var expected_json = {
<<<<<<< HEAD
        "LedgerEntryType": "DirectoryNode", 
        "Owner": "gh6kN9s7spSb3vdv6H8ZGYzsddSLeEUGmc", 
        "Flags": 0, 
=======
        "LedgerEntryType": "DirectoryNode",
        "Owner": "rh6kN9s7spSb3vdv6H8ZGYzsddSLeEUGmc",
        "Flags": 0,
>>>>>>> 01c64174
        "Indexes": [
          "081342A0AB45459A54D8E4FA1842339A102680216CF9A152BCE4F4CE467D8246"
        ],
        "RootIndex": "000360186E008422E06B72D5B275E29EE3BE9D87A370F424E0E7BF613C465909"
      }
      assert.deepEqual(as_json, expected_json);
      assert.strictEqual(SerializedObject.from_json(expected_json).to_hex(), hex)
    });
    it('Serialize empty object {}', function () {
      var so = new SerializedObject();
      types.Object.serialize(so, {});
      assert.strictEqual(so.to_hex(), 'E1');
    });
    it('Parse empty object {}', function () {
      var so = new SerializedObject('E1');
      var parsed_object = types.Object.parse(so)
      assert.deepEqual(parsed_object, { });
    });
    it('Serialize simple object {TakerPays:"87654321.12345678/EUR/gHb9CJAWyB4gj91VRWn96DkukG4bwdtyTh", TakerGets:213, Fee:"789"}', function () {
      var so = new SerializedObject();
      types.Object.serialize(so, {
        TakerPays:  '87654321.12345678/EUR/gHb9CJAWyB4gj91VRWn96DkukG4bwdtyTh',
        TakerGets:  '213',
        Fee:        789
      });
      assert.strictEqual(so.to_hex(), '64D65F241D335BF24E0000000000000000000000004555520000000000B5F762798A53D543A014CAF8B297CFF8F2F937E86540000000000000D5684000000000000315E1');
      //TODO: Check independently.
    });
    it('Parse same object', function () {
      var so = new SerializedObject('64D65F241D335BF24E0000000000000000000000004555520000000000B5F762798A53D543A014CAF8B297CFF8F2F937E86540000000000000D5684000000000000315E1');
      var parsed_object=types.Object.parse(so);
	  var comp =  { TakerPays:
					   { value: '87654321.12345678',
						 currency: 'EUR',
						 issuer: 'gHb9CJAWyB4gj91VRWn96DkukG4bwdtyTh' },
					  TakerGets: '213',
					  Fee: '789' };
      assert.deepEqual(SerializedObject.jsonify_structure(parsed_object, ""), comp);
      //TODO: Check independently.
    });

    it('Serialize simple object {DestinationTag:123, QualityIn:456, QualityOut:789}', function () {
      var so = new SerializedObject();
      types.Object.serialize(so, {DestinationTag:123, QualityIn:456, QualityOut:789});
      assert.strictEqual(so.to_hex(), '2E0000007B2014000001C8201500000315E1');
      //TODO: Check independently.
    });
    it('Parse simple object {DestinationTag:123, QualityIn:456, QualityOut:789}', function () { //2E0000007B22000001C82400000315E1 2E0000007B2002000001C8200200000315E1
      var so = new SerializedObject('2E0000007B2014000001C8201500000315E1');
      var parsed_object=types.Object.parse(so);
      assert.deepEqual(parsed_object, { DestinationTag:123, QualityIn:456, QualityOut:789 });
      //TODO: Check independently.
    });
  });

  describe('Array', function() {
    it('Serialize empty array []', function () {
      var so = new SerializedObject();
      types.Array.serialize(so, []);
      assert.strictEqual(so.to_hex(), 'F1');
    });
    it('Parse empty array []', function () {
      var so = new SerializedObject('F1');
      var parsed_object=types.Array.parse(so);
      assert.deepEqual(parsed_object, []);
    });
    it('Serialize 3-length array [{TakerPays:123}); {TakerGets:456}, {Fee:789}]', function () {
      var so = new SerializedObject();
      types.Array.serialize(so, [{TakerPays:123}, {TakerGets:456}, {Fee:789}]);
      //TODO: Check this manually
      assert.strictEqual(so.to_hex(), '64400000000000007B6540000000000001C8684000000000000315F1');
    });
    it('Parse the same array', function () {
      var so = new SerializedObject('64400000000000007B6540000000000001C8684000000000000315F1');
      var parsed_object=types.Array.parse(so);
	  var comp = [ { TakerPays: '123' }, { TakerGets: '456' }, { Fee: '789' } ];
      assert.deepEqual(SerializedObject.jsonify_structure(parsed_object, ""), comp);
    });
    it('Serialize 3-length array [{DestinationTag:123}); {QualityIn:456}, {Fee:789}]', function () {
      var so = new SerializedObject();
      types.Array.serialize(so, [{DestinationTag:123}, {QualityIn:456}, {Fee:789}]);
      //TODO: Check this manually
      assert.strictEqual(so.to_hex(), '2E0000007B2014000001C8684000000000000315F1');
    });
    it('Parse the same array 2', function () {
      var so = new SerializedObject('2E0000007B2014000001C8684000000000000315F1');
      var parsed_object = types.Array.parse(so);
	  var comp = [ { DestinationTag: 123 }, { QualityIn: 456 }, { Fee: '789' } ];
      //TODO: Is this correct? Return some things as integers, and others as objects?
      assert.deepEqual( SerializedObject.jsonify_structure(parsed_object, ""), comp);
    });
  });
});

// vim:sw=2:sts=2:ts=8:et<|MERGE_RESOLUTION|>--- conflicted
+++ resolved
@@ -807,15 +807,9 @@
       var so  = new SerializedObject(hex);
       var as_json = so.to_json();
       var expected_json = {
-<<<<<<< HEAD
         "LedgerEntryType": "DirectoryNode", 
         "Owner": "gh6kN9s7spSb3vdv6H8ZGYzsddSLeEUGmc", 
         "Flags": 0, 
-=======
-        "LedgerEntryType": "DirectoryNode",
-        "Owner": "rh6kN9s7spSb3vdv6H8ZGYzsddSLeEUGmc",
-        "Flags": 0,
->>>>>>> 01c64174
         "Indexes": [
           "081342A0AB45459A54D8E4FA1842339A102680216CF9A152BCE4F4CE467D8246"
         ],

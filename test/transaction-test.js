var utils       = require('./testutils');
var assert      = require('assert');
var Amount      = utils.load_module('amount').Amount;
var Transaction = utils.load_module('transaction').Transaction;
var Remote      = utils.load_module('remote').Remote;
var Server      = utils.load_module('server').Server;

var transactionResult = {
  engine_result: 'tesSUCCESS',
  engine_result_code: 0,
  engine_result_message: 'The transaction was applied.',
  ledger_hash: '2031E311FD28A6B37697BD6ECF8E6661521902E7A6A8EF069A2F3C628E76A322',
  ledger_index: 7106144,
  status: 'closed',
  type: 'transaction',
  validated: true,
  metadata: {
    AffectedNodes: [ ],
    TransactionIndex: 0,
    TransactionResult: 'tesSUCCESS' },
    tx_json: {
      Account: 'rHPotLj3CNKaP4bQANcecEuT8hai3VpxfB',
      Amount: '1000000',
      Destination: 'rYtn3D1VGQyf1MTqcwLDepUKm22YEGXGJA',
      Fee: '10',
      Flags: 0,
      LastLedgerSequence: 7106151,
      Sequence: 2973,
      SigningPubKey: '0306E9F38DF11402953A5B030C1AE8A88C47E348170C3B8EC6C8D775E797168462',
      TransactionType: 'Payment',
      TxnSignature: '3045022100A58B0460BC5092CB4F96155C19125A4E079C870663F1D5E8BBC9BDEE06D51F530220408A3AA26988ABF18E16BE77B016F25018A2AA7C99FFE723FC8598471357DBCF',
      date: 455660500,
      hash: '61D60378AB70ACE630B20A81B50708A3DB5E7CEE35914292FF3761913DA61DEA'
    }
};

describe('Transaction', function() {
  it('Success listener', function(done) {
    var transaction = new Transaction();

    transaction.once('cleanup', function(message) {
      assert.deepEqual(message, transactionResult);
      assert(transaction.finalized);
      assert.strictEqual(transaction.state, 'validated');
      done();
    });

    transaction.emit('success', transactionResult);
  });

  it('Error listener', function(done) {
    var transaction = new Transaction();

    transaction.once('cleanup', function(message) {
      assert.deepEqual(message, transactionResult);
      assert(transaction.finalized);
      assert.strictEqual(transaction.state, 'failed');
      done();
    });

    transaction.emit('error', transactionResult);
  });

  it('Submitted listener', function() {
    var transaction = new Transaction();
    transaction.emit('submitted');
    assert.strictEqual(transaction.state, 'submitted');
  });

  it('Proposed listener', function() {
    var transaction = new Transaction();
    transaction.emit('proposed');
    assert.strictEqual(transaction.state, 'pending');
  });

  it('Check response code is tel', function() {
    var transaction = new Transaction();
    assert(!transaction.isTelLocal(-400));
    assert(transaction.isTelLocal(-399));
    assert(transaction.isTelLocal(-300));
    assert(!transaction.isTelLocal(-299));
  });

  it('Check response code is tem', function() {
    var transaction = new Transaction();
    assert(!transaction.isTemMalformed(-300));
    assert(transaction.isTemMalformed(-299));
    assert(transaction.isTemMalformed(-200));
    assert(!transaction.isTemMalformed(-199));
  });

  it('Check response code is tef', function() {
    var transaction = new Transaction();
    assert(!transaction.isTefFailure(-200));
    assert(transaction.isTefFailure(-199));
    assert(transaction.isTefFailure(-100));
    assert(!transaction.isTefFailure(-99));
  });

  it('Check response code is ter', function() {
    var transaction = new Transaction();
    assert(!transaction.isTerRetry(-100));
    assert(transaction.isTerRetry(-99));
    assert(transaction.isTerRetry(-1));
    assert(!transaction.isTerRetry(0));
  });

  it('Check response code is tep', function() {
    var transaction = new Transaction();
    assert(!transaction.isTepSuccess(-1));
    assert(transaction.isTepSuccess(0));
    assert(transaction.isTepSuccess(1e3));
  });

  it('Check response code is tec', function() {
    var transaction = new Transaction();
    assert(!transaction.isTecClaimed(99));
    assert(transaction.isTecClaimed(100));
    assert(transaction.isTecClaimed(1e3));
  });

  it('Check response code is rejected', function() {
    var transaction = new Transaction();
    assert(!transaction.isRejected(0));
    assert(!transaction.isRejected(-99));
    assert(transaction.isRejected(-100));
    assert(transaction.isRejected(-399));
    assert(!transaction.isRejected(-400));
  });

  it('Set state', function(done) {
    var transaction = new Transaction();
    transaction.state = 'pending';

    var receivedEvents = 0;
    var events = 2;

    transaction.once('state', function(state) {
      assert.strictEqual(state, 'validated');
      if (++receivedEvents === events) {
        done();
      }
    });

    transaction.once('save', function() {
      if (++receivedEvents === events) {
        done();
      }
    });

    transaction.setState('validated');
  });

  it('Finalize submission', function() {
    var transaction = new Transaction();

    var tx = transactionResult;
    tx.ledger_hash = '2031E311FD28A6BZ76Z7BD6ECF8E6661521902E7A6A8EF069A2F3C628E76A322';
    tx.ledger_index = 7106150;

    transaction.result = transactionResult;
    transaction.finalize(tx);

    assert.strictEqual(transaction.result.ledger_index, tx.ledger_index);
    assert.strictEqual(transaction.result.ledger_hash, tx.ledger_hash);
  });

  it('Finalize unsubmitted', function() {
    var transaction = new Transaction();
    transaction.finalize(transactionResult);

    assert.strictEqual(transaction.result.ledger_index, transactionResult.ledger_index);
    assert.strictEqual(transaction.result.ledger_hash, transactionResult.ledger_hash);
  });

  it('Get account secret', function() {
    var remote = new Remote();

    remote.secrets = {
      rpzT237Ctpaa58KieifoK8RyBmmRwEcfhK: 'shY1njzHAXp8Qt3bpxYW6RpoZtMKP',
      rpdxPs9CR93eLAc5DTvAgv4S9XJ1CzKj1a: 'ssboTJezioTq8obyvDU9tVo95NGGQ'
    };

    var transaction = new Transaction(remote);

    assert.strictEqual(transaction._accountSecret('rpzT237Ctpaa58KieifoK8RyBmmRwEcfhK'), 'shY1njzHAXp8Qt3bpxYW6RpoZtMKP');
    assert.strictEqual(transaction._accountSecret('rpdxPs9CR93eLAc5DTvAgv4S9XJ1CzKj1a'), 'ssboTJezioTq8obyvDU9tVo95NGGQ');
    assert.strictEqual(transaction._accountSecret('rExistNot'), void(0));
  });

  it('Get fee units', function() {
    var remote = new Remote();
    var transaction = new Transaction(remote);
    assert.strictEqual(transaction.feeUnits(), 10);
  });

  it('Compute fee', function() {
    var remote = new Remote();

    var s1 = new Server(remote, 'wss://s-west.ripple.com:443');
    s1._connected = true;

    var s2 = new Server(remote, 'wss://s-west.ripple.com:443');
    s2._connected = true;
    s2._load_factor = 256 * 4;

    var s3 = new Server(remote, 'wss://s-west.ripple.com:443');
    s3._connected = true;
    s3._load_factor = 256 * 8;

    var s4 = new Server(remote, 'wss://s-west.ripple.com:443');
    s4._connected = true;
    s4._load_factor = 256 * 8;

    var s5 = new Server(remote, 'wss://s-west.ripple.com:443');
    s5._connected = true;
    s5._load_factor = 256 * 7;

    remote._servers = [ s2, s3, s1, s4 ];

    assert.strictEqual(s1._computeFee(10), '12');
    assert.strictEqual(s2._computeFee(10), '48');
    assert.strictEqual(s3._computeFee(10), '96');
    assert.strictEqual(s4._computeFee(10), '96');
    assert.strictEqual(s5._computeFee(10), '84');

    var transaction = new Transaction(remote);

    assert.strictEqual(transaction._computeFee(), '72');
  });

  it('Compute fee - no connected server', function() {
    var remote = new Remote();

    var s1 = new Server(remote, 'wss://s-west.ripple.com:443');
    s1._connected = false;

    var s2 = new Server(remote, 'wss://s-west.ripple.com:443');
    s2._connected = false;
    s2._load_factor = 256 * 4;

    var s3 = new Server(remote, 'wss://s-west.ripple.com:443');
    s3._connected = false;
    s3._load_factor = 256 * 8;

    remote._servers = [ s1, s2, s3 ];

    assert.strictEqual(s1._computeFee(10), '12');
    assert.strictEqual(s2._computeFee(10), '48');
    assert.strictEqual(s3._computeFee(10), '96');

    var transaction = new Transaction(remote);

    assert.strictEqual(transaction._computeFee(), void(0));
  });

  it('Compute fee - one connected server', function() {
    var remote = new Remote();

    var s1 = new Server(remote, 'wss://s-west.ripple.com:443');
    s1._connected = false;

    var s2 = new Server(remote, 'wss://s-west.ripple.com:443');
    s2._connected = false;
    s2._load_factor = 256 * 4;

    var s3 = new Server(remote, 'wss://s-west.ripple.com:443');
    s3._connected = true;
    s3._load_factor = 256 * 8;

    remote._servers = [ s1, s2, s3 ];

    assert.strictEqual(s1._computeFee(10), '12');
    assert.strictEqual(s2._computeFee(10), '48');
    assert.strictEqual(s3._computeFee(10), '96');

    var transaction = new Transaction(remote);

    assert.strictEqual(transaction._computeFee(), '96');
  });

  it('Does not compute a median fee with floating point', function() {
    var remote = new Remote();

    var s1 = new Server(remote, 'wss://s-west.ripple.com:443');
    s1._connected = true;

    var s2 = new Server(remote, 'wss://s-west.ripple.com:443');
    s2._connected = true;
    s2._load_factor = 256 * 4;

    var s3 = new Server(remote, 'wss://s-west.ripple.com:443');
    s3._connected = true;

    // <<<<<<<<<<<<<<<<<<<<<<<<<<<<<<<<<<<<<<<<<<<<<<<<<<<<<<<<<<<<<<<<<<<<<<<<<
    s3._load_factor = (256 * 7) + 1;
    // Is this ever possible? <<<<<<<<<<<<<<<<<<<<<<<<<<<<<<<<<<<<<<<<<<<<<<<<<<

    var s4 = new Server(remote, 'wss://s-west.ripple.com:443');
    s4._connected = true;
    s4._load_factor = 256 * 16;

    remote._servers = [ s1, s2, s3, s4  ];

    assert.strictEqual(s1._computeFee(10), '12');
    assert.strictEqual(s2._computeFee(10), '48');
    // 66.5
    assert.strictEqual(s3._computeFee(10), '85');
    assert.strictEqual(s4._computeFee(10), '192');

    var transaction = new Transaction(remote);
    transaction.tx_json.Sequence = 1;
    var src = 'rHb9CJAWyB4rj91VRWn96DkukG4bwdtyTh';
    var dst = 'rGihwhaqU8g7ahwAvTq6iX5rvsfcbgZw6v';
    
    transaction.payment(src, dst, '100');
    remote.set_secret(src, 'masterpassphrase');

    assert(transaction.complete());
    var json = transaction.serialize().to_json();
    assert.notStrictEqual(json.Fee, '66500000', 'Fee == 66500000, i.e. 66.5 XRP!');
  });


  it('Compute fee - even server count', function() {
    var remote = new Remote();

    var s1 = new Server(remote, 'wss://s-west.ripple.com:443');
    s1._connected = true;

    var s2 = new Server(remote, 'wss://s-west.ripple.com:443');
    s2._connected = true;
    s2._load_factor = 256 * 4;

    var s3 = new Server(remote, 'wss://s-west.ripple.com:443');
    s3._connected = true;
    s3._load_factor = 256 * 8;

    var s4 = new Server(remote, 'wss://s-west.ripple.com:443');
    s4._connected = true;
    s4._load_factor = 256 * 16;

    remote._servers = [ s1, s2, s3, s4  ];

    assert.strictEqual(s1._computeFee(10), '12');
    assert.strictEqual(s2._computeFee(10), '48');
    // 72
    assert.strictEqual(s3._computeFee(10), '96');
    assert.strictEqual(s4._computeFee(10), '192');

    var transaction = new Transaction(remote);

    assert.strictEqual(transaction._computeFee(), '72');
  });

  it('Complete transaction', function(done) {
    var remote = new Remote();

    var s1 = new Server(remote, 'wss://s-west.ripple.com:443');
    s1._connected = true;

    remote._servers = [ s1 ];
    remote.trusted = true;
    remote.local_signing = true;

    var transaction = new Transaction(remote);
    transaction._secret = 'sh2pTicynUEG46jjR4EoexHcQEoij';
    transaction.tx_json.Account = 'rMWwx3Ma16HnqSd4H6saPisihX9aKpXxHJ';
    transaction.tx_json.Flags = 0;

    assert(transaction.complete());

    done();
  });

  it('Complete transaction - untrusted', function(done) {
    var remote = new Remote();
    var transaction = new Transaction(remote);

    remote.trusted = false;
    remote.local_signing = false;

    transaction.once('error', function(err) {
      assert.strictEqual(err.result, 'tejServerUntrusted');
      done();
    });

    assert(!transaction.complete());
  });

  it('Complete transaction - no secret', function(done) {
    var remote = new Remote();
    var transaction = new Transaction(remote);

    remote.trusted = true;
    remote.local_signing = true;

    transaction.once('error', function(err) {
      assert.strictEqual(err.result, 'tejSecretUnknown');
      done();
    });

    assert(!transaction.complete());
  });

  it('Complete transaction - invalid secret', function(done) {
    var remote = new Remote();
    var transaction = new Transaction(remote);

    remote.trusted = true;
    remote.local_signing = true;

    transaction.SigningPubKey = void(0);
    transaction.tx_json.Account = 'rMWwx3Ma16HnqSd4H6saPisihX9aKpXxHJ';
    transaction._secret = 'sh2pTicynUEG46jjR4EoexHcQEoijX';

    transaction.once('error', function(err) {
      assert.strictEqual(err.result, 'tejSecretInvalid');
      done();
    });

    assert(!transaction.complete());
  });

  it('Complete transaction - cached SigningPubKey', function(done) {
    var remote = new Remote();
    var transaction = new Transaction(remote);

    remote.trusted = true;
    remote.local_signing = true;

    transaction.tx_json.SigningPubKey = '021FED5FD081CE5C4356431267D04C6E2167E4112C897D5E10335D4E22B4DA49ED';
    transaction.tx_json.Account = 'rMWwx3Ma16HnqSd4H6saPisihX9aKpXxHJ';
    transaction._secret = 'sh2pTicynUEG46jjR4EoexHcQEoijX';

    transaction.once('error', function(err) {
      assert.notStrictEqual(err.result, 'tejSecretInvalid');
      done();
    });

    assert(!transaction.complete());
  });

  it('Complete transaction - compute fee', function(done) {
    var remote = new Remote();
    var transaction = new Transaction(remote);

    var s1 = new Server(remote, 'wss://s-west.ripple.com:443');
    s1._connected = true;

    remote._servers = [ s1 ];
    remote.trusted = true;
    remote.local_signing = true;

    transaction.tx_json.SigningPubKey = '021FED5FD081CE5C4356431267D04C6E2167E4112C897D5E10335D4E22B4DA49ED';
    transaction.tx_json.Account = 'rMWwx3Ma16HnqSd4H6saPisihX9aKpXxHJ';
    transaction._secret = 'sh2pTicynUEG46jjR4EoexHcQEoij';

    assert.strictEqual(transaction.tx_json.Fee, void(0));

    assert(transaction.complete());

    assert.strictEqual(transaction.tx_json.Fee, '12');

    done();
  });

  it('Complete transaction - compute fee exceeds max fee', function(done) {
    var remote = new Remote({ max_fee: 10 });

    var s1 = new Server(remote, 'wss://s-west.ripple.com:443');
    s1._connected = true;
    s1._load_factor = 256 * 16;

    remote._servers = [ s1 ];
    remote.trusted = true;
    remote.local_signing = true;

    var transaction = new Transaction(remote);
    transaction.tx_json.SigningPubKey = '021FED5FD081CE5C4356431267D04C6E2167E4112C897D5E10335D4E22B4DA49ED';
    transaction.tx_json.Account = 'rMWwx3Ma16HnqSd4H6saPisihX9aKpXxHJ';
    transaction._secret = 'sh2pTicynUEG46jjR4EoexHcQEoij';

    transaction.once('error', function(err) {
      assert.strictEqual(err.result, 'tejMaxFeeExceeded');
      done();
    });

    assert(!transaction.complete());
  });

  it('Complete transaction - canonical flags', function(done) {
    var remote = new Remote();

    var s1 = new Server(remote, 'wss://s-west.ripple.com:443');
    s1._connected = true;
    s1._load_factor = 256;

    remote._servers = [ s1 ];
    remote.trusted = true;
    remote.local_signing = true;

    var transaction = new Transaction(remote);
    transaction._secret = 'sh2pTicynUEG46jjR4EoexHcQEoij';
    transaction.tx_json.SigningPubKey = '021FED5FD081CE5C4356431267D04C6E2167E4112C897D5E10335D4E22B4DA49ED';
    transaction.tx_json.Account = 'rMWwx3Ma16HnqSd4H6saPisihX9aKpXxHJ';
    transaction.tx_json.Flags = 0;

    assert(transaction.complete());
    assert.strictEqual(transaction.tx_json.Flags, 2147483648);

    done();
  });

  it('Get signing hash', function(done) {
    var transaction = new Transaction();
    transaction._secret = 'sh2pTicynUEG46jjR4EoexHcQEoij';
    transaction.tx_json.SigningPubKey = '021FED5FD081CE5C4356431267D04C6E2167E4112C897D5E10335D4E22B4DA49ED';
    transaction.tx_json.Account = 'rMWwx3Ma16HnqSd4H6saPisihX9aKpXxHJ';
    transaction.tx_json.Flags = 0;
    transaction.tx_json.Fee = 10;
    transaction.tx_json.Sequence = 1;
    transaction.tx_json.TransactionType = 'AccountSet';

    assert.strictEqual(transaction.signingHash(), 'D1C15200CF532175F1890B6440AD223D3676140522BC11D2784E56760AE3B4FE')

    done();
  });

  it('Get hash - no prefix', function(done) {
    var transaction = new Transaction();
    transaction._secret = 'sh2pTicynUEG46jjR4EoexHcQEoij';
    transaction.tx_json.SigningPubKey = '021FED5FD081CE5C4356431267D04C6E2167E4112C897D5E10335D4E22B4DA49ED';
    transaction.tx_json.Account = 'rMWwx3Ma16HnqSd4H6saPisihX9aKpXxHJ';
    transaction.tx_json.Flags = 0;
    transaction.tx_json.Fee = 10;
    transaction.tx_json.Sequence = 1;
    transaction.tx_json.TransactionType = 'AccountSet';

    assert.strictEqual(transaction.hash(), '1A860FC46D1DD9200560C64002418A4E8BBDE939957AC82D7B14D80A1C0E2EB5')

    done();
  });

  it('Get hash - prefix', function(done) {
    var transaction = new Transaction();
    transaction._secret = 'sh2pTicynUEG46jjR4EoexHcQEoij';
    transaction.tx_json.SigningPubKey = '021FED5FD081CE5C4356431267D04C6E2167E4112C897D5E10335D4E22B4DA49ED';
    transaction.tx_json.Account = 'rMWwx3Ma16HnqSd4H6saPisihX9aKpXxHJ';
    transaction.tx_json.Flags = 0;
    transaction.tx_json.Fee = 10;
    transaction.tx_json.Sequence = 1;
    transaction.tx_json.TransactionType = 'AccountSet';

    assert.strictEqual(transaction.hash('HASH_TX_SIGN'), 'D1C15200CF532175F1890B6440AD223D3676140522BC11D2784E56760AE3B4FE')
    assert.strictEqual(transaction.hash('HASH_TX_SIGN_TESTNET'), '9FE7D27FC5B9891076B66591F99A683E01E0912986A629235459A3BD1961F341');

    done();
  });

  it('Get hash - invalid prefix', function(done) {
    var transaction = new Transaction();
    transaction._secret = 'sh2pTicynUEG46jjR4EoexHcQEoij';
    transaction.tx_json.SigningPubKey = '021FED5FD081CE5C4356431267D04C6E2167E4112C897D5E10335D4E22B4DA49ED';
    transaction.tx_json.Account = 'rMWwx3Ma16HnqSd4H6saPisihX9aKpXxHJ';
    transaction.tx_json.Flags = 0;
    transaction.tx_json.Fee = 10;
    transaction.tx_json.Sequence = 1;
    transaction.tx_json.TransactionType = 'AccountSet';

    assert.throws(function() {
      transaction.hash('HASH_TX_SIGNZ');
    });

    done();
  });

  it('Get hash - complex transaction', function() {
    var input_json = {
<<<<<<< HEAD
      Account : "g4qLSAzv4LZ9TLsR7diphGwKnSEAMQTSjS",
      Amount : {
        currency : "LTC",
        issuer : "g4qLSAzv4LZ9TLsR7diphGwKnSEAMQTSjS",
        value : "9.985"
      },
      Destination : "g4qLSAzv4LZ9TLsR7diphGwKnSEAMQTSjS",
      Fee : "15",
=======
      Account : 'r4qLSAzv4LZ9TLsR7diphGwKnSEAMQTSjS',
      Amount : {
        currency : 'LTC',
        issuer : 'r4qLSAzv4LZ9TLsR7diphGwKnSEAMQTSjS',
        value : '9.985'
      },
      Destination : 'r4qLSAzv4LZ9TLsR7diphGwKnSEAMQTSjS',
      Fee : '15',
>>>>>>> 01c64174
      Flags : 0,
      Paths : [
        [
          {
<<<<<<< HEAD
            account : "gMwjYedjc7qqtKYVLiAccJSmCwih4LnE2q",
            currency : "USD",
            issuer : "gMwjYedjc7qqtKYVLiAccJSmCwih4LnE2q",
            type : 49,
            type_hex : "0000000000000031"
          },
          {
            currency : "LTC",
            issuer : "gfYv1TXnwrDDK4WQNbFALykYuEBngR4pDX",
            type : 48,
            type_hex : "0000000000000030"
          },
          {
            account : "gfYv1TXnwrDDK4WQNbFALykYuEBngR4pDX",
            currency : "LTC",
            issuer : "gfYv1TXnwrDDK4WQNbFALykYuEBngR4pDX",
            type : 49,
            type_hex : "0000000000000031"
          }
        ]
      ],
      SendMax : {
        currency : "USD",
        issuer : "g4qLSAzv4LZ9TLsR7diphGwKnSEAMQTSjS",
        value : "30.30993068"
=======
        account : 'rMwjYedjc7qqtKYVLiAccJSmCwih4LnE2q',
        currency : 'USD',
        issuer : 'rMwjYedjc7qqtKYVLiAccJSmCwih4LnE2q',
        type : 49,
        type_hex : '0000000000000031'
      },
      {
        currency : 'LTC',
        issuer : 'rfYv1TXnwgDDK4WQNbFALykYuEBnrR4pDX',
        type : 48,
        type_hex : '0000000000000030'
      },
      {
        account : 'rfYv1TXnwgDDK4WQNbFALykYuEBnrR4pDX',
        currency : 'LTC',
        issuer : 'rfYv1TXnwgDDK4WQNbFALykYuEBnrR4pDX',
        type : 49,
        type_hex : '0000000000000031'
      }
      ]
      ],
      SendMax : {
        currency : 'USD',
        issuer : 'r4qLSAzv4LZ9TLsR7diphGwKnSEAMQTSjS',
        value : '30.30993068'
>>>>>>> 01c64174
      },
      Sequence : 415,
      SigningPubKey : '02854B06CE8F3E65323F89260E9E19B33DA3E01B30EA4CA172612DE77973FAC58A',
      TransactionType : 'Payment',
      TxnSignature : '304602210096C2F385530587DE573936CA51CB86B801A28F777C944E268212BE7341440B7F022100EBF0508A9145A56CDA7FAF314DF3BBE51C6EE450BA7E74D88516891A3608644E'
    };

    var expected_hash = "87366146D381AD971B97DD41CFAC1AE4670B0E996AB574B0CE18CE6467811868";
    var transaction = Transaction.from_json(input_json);

    assert.deepEqual(transaction.hash(), expected_hash);
  });

  it('Serialize transaction', function() {
    var input_json = {
<<<<<<< HEAD
      Account : "g4qLSAzv4LZ9TLsR7diphGwKnSEAMQTSjS",
      Amount : {
        currency : "LTC",
        issuer : "g4qLSAzv4LZ9TLsR7diphGwKnSEAMQTSjS",
        value : "9.985"
      },
      Destination : "g4qLSAzv4LZ9TLsR7diphGwKnSEAMQTSjS",
      Fee : "15",
=======
      Account : 'r4qLSAzv4LZ9TLsR7diphGwKnSEAMQTSjS',
      Amount : {
        currency : 'LTC',
        issuer : 'r4qLSAzv4LZ9TLsR7diphGwKnSEAMQTSjS',
        value : '9.985'
      },
      Destination : 'r4qLSAzv4LZ9TLsR7diphGwKnSEAMQTSjS',
      Fee : '15',
>>>>>>> 01c64174
      Flags : 0,
      Paths : [
        [
          {
<<<<<<< HEAD
            account : "gMwjYedjc7qqtKYVLiAccJSmCwih4LnE2q",
            currency : "USD",
            issuer : "gMwjYedjc7qqtKYVLiAccJSmCwih4LnE2q",
            type : 49,
            type_hex : "0000000000000031"
          },
          {
            currency : "LTC",
            issuer : "gfYv1TXnwrDDK4WQNbFALykYuEBngR4pDX",
            type : 48,
            type_hex : "0000000000000030"
          },
          {
            account : "gfYv1TXnwrDDK4WQNbFALykYuEBngR4pDX",
            currency : "LTC",
            issuer : "gfYv1TXnwrDDK4WQNbFALykYuEBngR4pDX",
            type : 49,
            type_hex : "0000000000000031"
          }
        ]
      ],
      SendMax : {
        currency : "USD",
        issuer : "g4qLSAzv4LZ9TLsR7diphGwKnSEAMQTSjS",
        value : "30.30993068"
=======
        account : 'rMwjYedjc7qqtKYVLiAccJSmCwih4LnE2q',
        currency : 'USD',
        issuer : 'rMwjYedjc7qqtKYVLiAccJSmCwih4LnE2q',
        type : 49,
        type_hex : '0000000000000031'
      },
      {
        currency : 'LTC',
        issuer : 'rfYv1TXnwgDDK4WQNbFALykYuEBnrR4pDX',
        type : 48,
        type_hex : '0000000000000030'
      },
      {
        account : 'rfYv1TXnwgDDK4WQNbFALykYuEBnrR4pDX',
        currency : 'LTC',
        issuer : 'rfYv1TXnwgDDK4WQNbFALykYuEBnrR4pDX',
        type : 49,
        type_hex : '0000000000000031'
      }
      ]
      ],
      SendMax : {
        currency : 'USD',
        issuer : 'r4qLSAzv4LZ9TLsR7diphGwKnSEAMQTSjS',
        value : '30.30993068'
>>>>>>> 01c64174
      },
      Sequence : 415,
      SigningPubKey : '02854B06CE8F3E65323F89260E9E19B33DA3E01B30EA4CA172612DE77973FAC58A',
      TransactionType : 'Payment',
      TxnSignature : '304602210096C2F385530587DE573936CA51CB86B801A28F777C944E268212BE7341440B7F022100EBF0508A9145A56CDA7FAF314DF3BBE51C6EE450BA7E74D88516891A3608644E'
    };

    var expected_hex = '1200002200000000240000019F61D4A3794DFA1510000000000000000000000000004C54430000000000EF7ED76B77750D79EC92A59389952E0E8054407668400000000000000F69D4CAC4AC112283000000000000000000000000005553440000000000EF7ED76B77750D79EC92A59389952E0E80544076732102854B06CE8F3E65323F89260E9E19B33DA3E01B30EA4CA172612DE77973FAC58A7448304602210096C2F385530587DE573936CA51CB86B801A28F777C944E268212BE7341440B7F022100EBF0508A9145A56CDA7FAF314DF3BBE51C6EE450BA7E74D88516891A3608644E8114EF7ED76B77750D79EC92A59389952E0E805440768314EF7ED76B77750D79EC92A59389952E0E80544076011231DD39C650A96EDA48334E70CC4A85B8B2E8502CD30000000000000000000000005553440000000000DD39C650A96EDA48334E70CC4A85B8B2E8502CD3300000000000000000000000004C5443000000000047DA9E2E00ECF224A52329793F1BB20FB1B5EA643147DA9E2E00ECF224A52329793F1BB20FB1B5EA640000000000000000000000004C5443000000000047DA9E2E00ECF224A52329793F1BB20FB1B5EA6400';

    var transaction = Transaction.from_json(input_json);

    assert.deepEqual(transaction.serialize().to_hex(), expected_hex);
  });

  it('Sign transaction', function(done) {
    var transaction = new Transaction();
    transaction._secret = 'sh2pTicynUEG46jjR4EoexHcQEoij';
    transaction.tx_json.SigningPubKey = '021FED5FD081CE5C4356431267D04C6E2167E4112C897D5E10335D4E22B4DA49ED';
    transaction.tx_json.Account = 'rMWwx3Ma16HnqSd4H6saPisihX9aKpXxHJ';
    transaction.tx_json.Flags = 0;
    transaction.tx_json.Fee = 10;
    transaction.tx_json.Sequence = 1;
    transaction.tx_json.TransactionType = 'AccountSet';

    transaction.sign();

    var signature = transaction.tx_json.TxnSignature;

    assert.strictEqual(transaction.previousSigningHash, 'D1C15200CF532175F1890B6440AD223D3676140522BC11D2784E56760AE3B4FE');
    assert(/^[A-Z0-9]+$/.test(signature));

    // Unchanged transaction, signature should be the same
    transaction.sign();

    assert.strictEqual(transaction.previousSigningHash, 'D1C15200CF532175F1890B6440AD223D3676140522BC11D2784E56760AE3B4FE');
    assert(/^[A-Z0-9]+$/.test(signature));
    assert.strictEqual(transaction.tx_json.TxnSignature, signature);

    done();
  });

  it('Sign transaction - with callback', function(done) {
    var transaction = new Transaction();
    transaction._secret = 'sh2pTicynUEG46jjR4EoexHcQEoij';
    transaction.tx_json.SigningPubKey = '021FED5FD081CE5C4356431267D04C6E2167E4112C897D5E10335D4E22B4DA49ED';
    transaction.tx_json.Account = 'rMWwx3Ma16HnqSd4H6saPisihX9aKpXxHJ';
    transaction.tx_json.Flags = 0;
    transaction.tx_json.Fee = 10;
    transaction.tx_json.Sequence = 1;
    transaction.tx_json.TransactionType = 'AccountSet';

    transaction.sign(function() {
      var signature = transaction.tx_json.TxnSignature;
      assert.strictEqual(transaction.previousSigningHash, 'D1C15200CF532175F1890B6440AD223D3676140522BC11D2784E56760AE3B4FE');
      assert(/^[A-Z0-9]+$/.test(signature));
      done();
    });
  });

  it('Add transaction ID', function(done) {
    var transaction = new Transaction();
    var saved = 0;

    transaction.on('save', function() {
      ++saved;
    });

    transaction.once('save', function() {
      setImmediate(function() {
        assert.strictEqual(saved, 2);
        assert.deepEqual(
          transaction.submittedIDs,
          [ 'F1C15200CF532175F1890B6440AD223D3676140522BC11D2784E56760AE3B4FE',
            'D1C15200CF532175F1890B6440AD223D3676140522BC11D2784E56760AE3B4FE' ]
        );
        done();
      });
    });

    transaction.addId('D1C15200CF532175F1890B6440AD223D3676140522BC11D2784E56760AE3B4FE');
    transaction.addId('F1C15200CF532175F1890B6440AD223D3676140522BC11D2784E56760AE3B4FE');
    transaction.addId('F1C15200CF532175F1890B6440AD223D3676140522BC11D2784E56760AE3B4FE');
  });

  it('Find transaction IDs in cache', function(done) {
    var transaction = new Transaction();

    assert.deepEqual(transaction.findId({
      F1C15200CF532175F1890B6440AD223D3676140522BC11D2784E56760AE3B4FE: transaction
    }), void(0));

    transaction.addId('F1C15200CF532175F1890B6440AD223D3676140522BC11D2784E56760AE3B4FE');

    assert.deepEqual(transaction.findId({
      F1C15200CF532175F1890B6440AD223D3676140522BC11D2784E56760AE3B4FE: transaction
    }), transaction);

    assert.strictEqual(transaction.findId({
      Z1C15200CF532175F1890B6440AD223D3676140522BC11D2784E56760AE3B4FE: transaction
    }), void(0));

    done();
  });

  it('Set build_path', function() {
    var transaction = new Transaction();
    transaction.buildPath(true);
    assert.strictEqual(transaction._build_path, true);
  });

  it('Set DestinationTag', function() {
    var transaction = new Transaction();
    transaction.destinationTag();
    transaction.destinationTag('tag');
    assert.strictEqual(transaction.tx_json.DestinationTag, 'tag');
  });

  it('Set InvoiceID', function() {
    var transaction = new Transaction();

    transaction.invoiceID(1);
    assert.strictEqual(transaction.tx_json.InvoiceID, void(0));

    transaction.invoiceID('DEADBEEF');
    assert.strictEqual(transaction.tx_json.InvoiceID, 'DEADBEEF00000000000000000000000000000000000000000000000000000000');

    transaction.invoiceID('FEADBEEF00000000000000000000000000000000000000000000000000000000');
    assert.strictEqual(transaction.tx_json.InvoiceID, 'FEADBEEF00000000000000000000000000000000000000000000000000000000');
  });

  it('Set ClientID', function() {
    var transaction = new Transaction();

    transaction.clientID(1);
    assert.strictEqual(transaction._clientID, void(0));

    transaction.clientID('DEADBEEF');
    assert.strictEqual(transaction._clientID, 'DEADBEEF');
  });

  it('Set LastLedgerSequence', function() {
    var transaction = new Transaction();

    transaction.lastLedger('a');
    assert.strictEqual(transaction.tx_json.LastLedgerSequence, void(0));
    assert(!transaction._setLastLedger);

    transaction.lastLedger(12);
    assert.strictEqual(transaction.tx_json.LastLedgerSequence, 12);
    assert(transaction._setLastLedger);
  });

  it('Rewrite transaction path', function() {
    var transaction = new Transaction();

    var path = [
      {
        account: 'rP51ycDJw5ZhgvdKiRjBYZKYjsyoCcHmnY',
        issuer: 'rsLEU1TPdCJPPysqhWYw9jD97xtG5WqSJm',
        extraneous_property: 1,
        currency: 'USD'
      },
      {
        account: 'rP51ycDJw5ZhgvdKiRjBYZKYjsyoCcHmnY',
        issuer: 'rsLEU1TPdCJPPysqhWYw9jD97xtG5WqSJm',
        type_hex: '0000000000000001'
      },
      {
        account: 'rP51ycDJw5ZhgvdKiRjBYZKYjsyoCcHmnY',
        issuer: 'rsLEU1TPdCJPPysqhWYw9jD97xtG5WqSJm',
        test: 'XRP',
        currency: 'USD'
      }
    ];

    assert.deepEqual(Transaction._pathRewrite(path), [
      {
        account: 'rP51ycDJw5ZhgvdKiRjBYZKYjsyoCcHmnY',
        issuer: 'rsLEU1TPdCJPPysqhWYw9jD97xtG5WqSJm',
        currency: 'USD'
      },
      {
        account: 'rP51ycDJw5ZhgvdKiRjBYZKYjsyoCcHmnY',
        issuer: 'rsLEU1TPdCJPPysqhWYw9jD97xtG5WqSJm',
        type_hex: '0000000000000001'
      },
      {
        account: 'rP51ycDJw5ZhgvdKiRjBYZKYjsyoCcHmnY',
        issuer: 'rsLEU1TPdCJPPysqhWYw9jD97xtG5WqSJm',
        currency: 'USD'
      }
    ]);
  });

  it('Rewrite transaction path - invalid path', function() {
    assert.strictEqual(Transaction._pathRewrite(1), void(0));
  });

  it('Add transaction path', function() {
    var transaction = new Transaction();

    transaction.pathAdd(1);

    assert.strictEqual(transaction.tx_json.Paths, void(0));

    var path = [
      {
        account: 'rP51ycDJw5ZhgvdKiRjBYZKYjsyoCcHmnY',
        issuer: 'rsLEU1TPdCJPPysqhWYw9jD97xtG5WqSJm',
        extraneous_property: 1,
        currency: 'USD'
      }
    ];

    var path2 = [
      {
        account: 'rP51ycDJw5ZhgvdKiRjBYZKYjsyoCcHmnY',
        issuer: 'rsLEU1TPdCJPPysqhWYw9jD97xtG5WqSJm',
        test: 'XRP',
        currency: 'USD'
      }
    ];

    transaction.pathAdd(path);

    assert.deepEqual(transaction.tx_json.Paths, [
      [{
        account: 'rP51ycDJw5ZhgvdKiRjBYZKYjsyoCcHmnY',
        issuer: 'rsLEU1TPdCJPPysqhWYw9jD97xtG5WqSJm',
        currency: 'USD'
      }]
    ]);

    transaction.pathAdd(path2);

    assert.deepEqual(transaction.tx_json.Paths, [
      [{
        account: 'rP51ycDJw5ZhgvdKiRjBYZKYjsyoCcHmnY',
        issuer: 'rsLEU1TPdCJPPysqhWYw9jD97xtG5WqSJm',
        currency: 'USD'
      }],
      [{
        account: 'rP51ycDJw5ZhgvdKiRjBYZKYjsyoCcHmnY',
        issuer: 'rsLEU1TPdCJPPysqhWYw9jD97xtG5WqSJm',
        currency: 'USD'
      }]
    ]);
  });

  it('Add transaction paths', function() {
    var transaction = new Transaction();

    transaction.paths(1);

    assert.strictEqual(transaction.tx_json.Paths, void(0));

    transaction.paths([
      [{
        account: 'rP51ycDJw5ZhgvdKiRjBYZKYjsyoCcHmnY',
        issuer: 'rsLEU1TPdCJPPysqhWYw9jD97xtG5WqSJm',
        test: 1,
        currency: 'USD'
      }],
      [{
        account: 'rP51ycDJw5ZhgvdKiRjBYZKYjsyoCcHmnY',
        issuer: 'rsLEU1TPdCJPPysqhWYw9jD97xtG5WqSJm',
        test: 2,
        currency: 'USD'
      }]
    ]);

    assert.deepEqual(transaction.tx_json.Paths, [
      [{
        account: 'rP51ycDJw5ZhgvdKiRjBYZKYjsyoCcHmnY',
        issuer: 'rsLEU1TPdCJPPysqhWYw9jD97xtG5WqSJm',
        currency: 'USD'
      }],
      [{
        account: 'rP51ycDJw5ZhgvdKiRjBYZKYjsyoCcHmnY',
        issuer: 'rsLEU1TPdCJPPysqhWYw9jD97xtG5WqSJm',
        currency: 'USD'
      }]
    ]);
  });

  it('Set secret', function() {
    var transaction = new Transaction();
    transaction.secret('shHXjwp9m3MDQNcUrTekXcdzFsCjM');
    assert.strictEqual(transaction._secret, 'shHXjwp9m3MDQNcUrTekXcdzFsCjM');
  });

  it('Set SendMax', function() {
    var transaction = new Transaction();
    transaction.sendMax('1/USD/rsLEU1TPdCJPPysqhWYw9jD97xtG5WqSJm');
    assert.deepEqual(transaction.tx_json.SendMax, {
      value: '1',
      currency: 'USD',
      issuer: 'rsLEU1TPdCJPPysqhWYw9jD97xtG5WqSJm'
    });
  });

  it('Set SourceTag', function() {
    var transaction = new Transaction();
    transaction.sourceTag('tag');
    assert.strictEqual(transaction.tx_json.SourceTag, 'tag');
  });

  it('Set TransferRate', function() {
    var transaction = new Transaction();

    assert.throws(function() {
      transaction.transferRate(1);
    });

    assert.throws(function() {
      transaction.transferRate('1');
    });

    transaction.transferRate(1.5 * 1e9);

    assert.strictEqual(transaction.tx_json.TransferRate, 1.5 * 1e9);
  });

  it('Set Flags', function(done) {
    var transaction = new Transaction();
    transaction.tx_json.TransactionType = 'Payment';

    transaction.setFlags();

    assert.strictEqual(transaction.tx_json.Flags, 0);

    transaction.setFlags(1);

    assert.strictEqual(transaction.tx_json.Flags, 1);

    transaction.setFlags('PartialPayment');

    assert.strictEqual(transaction.tx_json.Flags, 131073);

    transaction.setFlags([ 'LimitQuality', 'PartialPayment' ]);

    assert.strictEqual(transaction.tx_json.Flags, 524289);

    transaction.once('error', function(err) {
      assert.strictEqual(err.result, 'tejInvalidFlag');
      done();
    });

    transaction.setFlags('test');
  });

  it('Construct AccountSet transaction', function() {
    var transaction = new Transaction().accountSet('rsLEU1TPdCJPPysqhWYw9jD97xtG5WqSJm');

    assert(transaction instanceof Transaction);
    assert.deepEqual(transaction.tx_json, {
      Flags: 0,
      TransactionType: 'AccountSet',
      Account: 'rsLEU1TPdCJPPysqhWYw9jD97xtG5WqSJm'
    });
  });

  it('Construct AccountSet transaction - with setFlag, clearFlag', function() {
    var transaction = new Transaction().accountSet('rsLEU1TPdCJPPysqhWYw9jD97xtG5WqSJm', 'asfRequireDest', 'asfRequireAuth');

    assert(transaction instanceof Transaction);
    assert.deepEqual(transaction.tx_json, {
      Flags: 0,
      SetFlag: 1,
      ClearFlag: 2,
      TransactionType: 'AccountSet',
      Account: 'rsLEU1TPdCJPPysqhWYw9jD97xtG5WqSJm'
    });
  });

  it('Construct AccountSet transaction - params object', function() {
    var transaction = new Transaction().accountSet({
      account: 'rsLEU1TPdCJPPysqhWYw9jD97xtG5WqSJm',
      set: 'asfRequireDest',
      clear: 'asfRequireAuth'
    });

    assert(transaction instanceof Transaction);
    assert.deepEqual(transaction.tx_json, {
      Flags: 0,
      SetFlag: 1,
      ClearFlag: 2,
      TransactionType: 'AccountSet',
      Account: 'rsLEU1TPdCJPPysqhWYw9jD97xtG5WqSJm'
    });
  });

  it('Construct AccountSet transaction - invalid account', function() {
    assert.throws(function() {
      var transaction = new Transaction().accountSet('xrsLEU1TPdCJPPysqhWYw9jD97xtG5WqSJm');
    });
  });

  it('Construct OfferCancel transaction', function() {
    var transaction = new Transaction().offerCancel('rsLEU1TPdCJPPysqhWYw9jD97xtG5WqSJm', 1);

    assert(transaction instanceof Transaction);
    assert.deepEqual(transaction.tx_json, {
      Flags: 0,
      TransactionType: 'OfferCancel',
      Account: 'rsLEU1TPdCJPPysqhWYw9jD97xtG5WqSJm',
      OfferSequence: 1
    });
  });

  it('Construct OfferCancel transaction - params object', function() {
    var transaction = new Transaction().offerCancel({
      account: 'rsLEU1TPdCJPPysqhWYw9jD97xtG5WqSJm',
      sequence: 1
    });

    assert(transaction instanceof Transaction);
    assert.deepEqual(transaction.tx_json, {
      Flags: 0,
      TransactionType: 'OfferCancel',
      Account: 'rsLEU1TPdCJPPysqhWYw9jD97xtG5WqSJm',
      OfferSequence: 1
    });
  });

  it('Construct OfferCancel transaction - invalid account', function() {
    assert.throws(function() {
      var transaction = new Transaction().offerCancel('xrsLEU1TPdCJPPysqhWYw9jD97xtG5WqSJm', 1);
    });
  });

  it('Construct OfferCreate transaction', function() {
    var bid = '1/USD/rsLEU1TPdCJPPysqhWYw9jD97xtG5WqSJm';
    var ask = '1/EUR/rsLEU1TPdCJPPysqhWYw9jD97xtG5WqSJm';

    var transaction = new Transaction().offerCreate('rsLEU1TPdCJPPysqhWYw9jD97xtG5WqSJm', bid, ask);

    assert(transaction instanceof Transaction);
    assert.deepEqual(transaction.tx_json, {
      Flags: 0,
      TransactionType: 'OfferCreate',
      Account: 'rsLEU1TPdCJPPysqhWYw9jD97xtG5WqSJm',
      TakerPays: {
        value: '1',
        currency: 'USD',
        issuer: 'rsLEU1TPdCJPPysqhWYw9jD97xtG5WqSJm'
      },
      TakerGets: {
        value: '1',
        currency: 'EUR',
        issuer: 'rsLEU1TPdCJPPysqhWYw9jD97xtG5WqSJm'
      }
    });
  });

  it('Construct OfferCreate transaction - with expiration, cancelSequence', function() {
    var bid = '1/USD/rsLEU1TPdCJPPysqhWYw9jD97xtG5WqSJm';
    var ask = '1/EUR/rsLEU1TPdCJPPysqhWYw9jD97xtG5WqSJm';
    var expiration = new Date();
    expiration.setHours(expiration.getHours() + 1);

    var rippleExpiration = Math.round(expiration.getTime() / 1000) - 0x386D4380;

    var transaction = new Transaction().offerCreate('rsLEU1TPdCJPPysqhWYw9jD97xtG5WqSJm', bid, ask, expiration, 1);

    assert(transaction instanceof Transaction);
    assert.deepEqual(transaction.tx_json, {
      Flags: 0,
      TransactionType: 'OfferCreate',
      Account: 'rsLEU1TPdCJPPysqhWYw9jD97xtG5WqSJm',
      TakerPays: {
        value: '1',
        currency: 'USD',
        issuer: 'rsLEU1TPdCJPPysqhWYw9jD97xtG5WqSJm'
      },
      TakerGets: {
        value: '1',
        currency: 'EUR',
        issuer: 'rsLEU1TPdCJPPysqhWYw9jD97xtG5WqSJm'
      },
      Expiration: rippleExpiration,
      OfferSequence: 1
    });
  });

  it('Construct OfferCreate transaction - params object', function() {
    var bid = '1/USD/rsLEU1TPdCJPPysqhWYw9jD97xtG5WqSJm';
    var ask = '1/EUR/rsLEU1TPdCJPPysqhWYw9jD97xtG5WqSJm';
    var expiration = new Date();
    expiration.setHours(expiration.getHours() + 1);

    var rippleExpiration = Math.round(expiration.getTime() / 1000) - 0x386D4380;

    var transaction = new Transaction().offerCreate({
      account: 'rsLEU1TPdCJPPysqhWYw9jD97xtG5WqSJm',
      taker_gets: ask,
      taker_pays: bid,
      expiration: expiration,
      cancel_sequence: 1
    });

    assert(transaction instanceof Transaction);
    assert.deepEqual(transaction.tx_json, {
      Flags: 0,
      TransactionType: 'OfferCreate',
      Account: 'rsLEU1TPdCJPPysqhWYw9jD97xtG5WqSJm',
      TakerPays: {
        value: '1',
        currency: 'USD',
        issuer: 'rsLEU1TPdCJPPysqhWYw9jD97xtG5WqSJm'
      },
      TakerGets: {
        value: '1',
        currency: 'EUR',
        issuer: 'rsLEU1TPdCJPPysqhWYw9jD97xtG5WqSJm'
      },
      Expiration: rippleExpiration,
      OfferSequence: 1
    });
  });

  it('Construct OfferCreate transaction - invalid account', function() {
    var bid = '1/USD/rsLEU1TPdCJPPysqhWYw9jD97xtG5WqSJm';
    var ask = '1/EUR/rsLEU1TPdCJPPysqhWYw9jD97xtG5WqSJm';
    assert.throws(function() {
      var transaction = new Transaction().offerCreate('xrsLEU1TPdCJPPysqhWYw9jD97xtG5WqSJm', bid, ask);
    });
  });

  it('Construct SetRegularKey transaction', function() {
    var transaction = new Transaction().setRegularKey('rsLEU1TPdCJPPysqhWYw9jD97xtG5WqSJm', 'r36xtKNKR43SeXnGn7kN4r4JdQzcrkqpWe');

    assert(transaction instanceof Transaction);
    assert.deepEqual(transaction.tx_json, {
      Flags: 0,
      TransactionType: 'SetRegularKey',
      Account: 'rsLEU1TPdCJPPysqhWYw9jD97xtG5WqSJm',
      RegularKey: 'r36xtKNKR43SeXnGn7kN4r4JdQzcrkqpWe'
    });
  });

  it('Construct SetRegularKey transaction - params object', function() {
    var transaction = new Transaction().setRegularKey({
      account: 'rsLEU1TPdCJPPysqhWYw9jD97xtG5WqSJm',
      regular_key: 'r36xtKNKR43SeXnGn7kN4r4JdQzcrkqpWe'
    });

    assert(transaction instanceof Transaction);
    assert.deepEqual(transaction.tx_json, {
      Flags: 0,
      TransactionType: 'SetRegularKey',
      Account: 'rsLEU1TPdCJPPysqhWYw9jD97xtG5WqSJm',
      RegularKey: 'r36xtKNKR43SeXnGn7kN4r4JdQzcrkqpWe'
    });
  });

  it('Construct SetRegularKey transaction - invalid account', function() {
    assert.throws(function() {
      var transaction = new Transaction().setRegularKey('xrsLEU1TPdCJPPysqhWYw9jD97xtG5WqSJm', 'r36xtKNKR43SeXnGn7kN4r4JdQzcrkqpWe');
    });
  });

  it('Construct SetRegularKey transaction - invalid regularKey', function() {
    assert.throws(function() {
      var transaction = new Transaction().setRegularKey('rsLEU1TPdCJPPysqhWYw9jD97xtG5WqSJm', 'xr36xtKNKR43SeXnGn7kN4r4JdQzcrkqpWe');
    });
  });

  it('Construct Payment transaction', function() {
    var transaction = new Transaction().payment(
      'rsLEU1TPdCJPPysqhWYw9jD97xtG5WqSJm',
      'r36xtKNKR43SeXnGn7kN4r4JdQzcrkqpWe',
      '1'
    );

    assert(transaction instanceof Transaction);
    assert.deepEqual(transaction.tx_json, {
      Flags: 0,
      TransactionType: 'Payment',
      Account: 'rsLEU1TPdCJPPysqhWYw9jD97xtG5WqSJm',
      Destination: 'r36xtKNKR43SeXnGn7kN4r4JdQzcrkqpWe',
      Amount: '1'
    });
  });

  it('Construct Payment transaction - complex amount', function() {
    var transaction = new Transaction().payment(
      'rsLEU1TPdCJPPysqhWYw9jD97xtG5WqSJm',
      'r36xtKNKR43SeXnGn7kN4r4JdQzcrkqpWe',
      '1/USD/r36xtKNKR43SeXnGn7kN4r4JdQzcrkqpWe'
    );

    assert(transaction instanceof Transaction);
    assert.deepEqual(transaction.tx_json, {
      Flags: 0,
      TransactionType: 'Payment',
      Account: 'rsLEU1TPdCJPPysqhWYw9jD97xtG5WqSJm',
      Destination: 'r36xtKNKR43SeXnGn7kN4r4JdQzcrkqpWe',
      Amount: {
        value: '1',
        currency: 'USD',
        issuer: 'r36xtKNKR43SeXnGn7kN4r4JdQzcrkqpWe'
      }
    });
  });

  it('Construct Payment transaction - params object', function() {
    var transaction = new Transaction().payment({
      account: 'rsLEU1TPdCJPPysqhWYw9jD97xtG5WqSJm',
      destination: 'r36xtKNKR43SeXnGn7kN4r4JdQzcrkqpWe',
      amount: '1/USD/r36xtKNKR43SeXnGn7kN4r4JdQzcrkqpWe'
    });

    assert(transaction instanceof Transaction);
    assert.deepEqual(transaction.tx_json, {
      Flags: 0,
      TransactionType: 'Payment',
      Account: 'rsLEU1TPdCJPPysqhWYw9jD97xtG5WqSJm',
      Destination: 'r36xtKNKR43SeXnGn7kN4r4JdQzcrkqpWe',
      Amount: {
        value: '1',
        currency: 'USD',
        issuer: 'r36xtKNKR43SeXnGn7kN4r4JdQzcrkqpWe'
      }
    });
  });

  it('Construct Payment transaction - invalid account', function() {
    assert.throws(function() {
      var transaction = new Transaction().payment(
        'xrsLEU1TPdCJPPysqhWYw9jD97xtG5WqSJm',
        'r36xtKNKR43SeXnGn7kN4r4JdQzcrkqpWe',
        '1/USD/r36xtKNKR43SeXnGn7kN4r4JdQzcrkqpWe'
      );
    });
  });

  it('Construct Payment transaction - invalid destination', function() {
    assert.throws(function() {
      var transaction = new Transaction().payment(
        'rsLEU1TPdCJPPysqhWYw9jD97xtG5WqSJm',
        'xr36xtKNKR43SeXnGn7kN4r4JdQzcrkqpWe',
        '1/USD/r36xtKNKR43SeXnGn7kN4r4JdQzcrkqpWe'
      );
    });
  });

  it('Construct TrustSet transaction', function() {
    var limit = '1/USD/r36xtKNKR43SeXnGn7kN4r4JdQzcrkqpWe';
    var transaction = new Transaction().trustSet('rsLEU1TPdCJPPysqhWYw9jD97xtG5WqSJm', limit);
    assert(transaction instanceof Transaction);
    assert.deepEqual(transaction.tx_json, {
      Flags: 0,
      TransactionType: 'TrustSet',
      Account: 'rsLEU1TPdCJPPysqhWYw9jD97xtG5WqSJm',
      LimitAmount: {
        value: '1',
        currency: 'USD',
        issuer: 'r36xtKNKR43SeXnGn7kN4r4JdQzcrkqpWe'
      }
    });
  });

  it('Construct TrustSet transaction - with qualityIn, qualityOut', function() {
    var limit = '1/USD/r36xtKNKR43SeXnGn7kN4r4JdQzcrkqpWe';
    var transaction = new Transaction().trustSet('rsLEU1TPdCJPPysqhWYw9jD97xtG5WqSJm', limit, 1.0, 1.0);
    assert(transaction instanceof Transaction);
    assert.deepEqual(transaction.tx_json, {
      Flags: 0,
      TransactionType: 'TrustSet',
      Account: 'rsLEU1TPdCJPPysqhWYw9jD97xtG5WqSJm',
      LimitAmount: {
        value: '1',
        currency: 'USD',
        issuer: 'r36xtKNKR43SeXnGn7kN4r4JdQzcrkqpWe'
      },
      QualityIn: 1.0,
      QualityOut: 1.0
    });
  });

  it('Construct TrustSet transaction - params object', function() {
    var limit = '1/USD/r36xtKNKR43SeXnGn7kN4r4JdQzcrkqpWe';
    var transaction = new Transaction().trustSet({
      account: 'rsLEU1TPdCJPPysqhWYw9jD97xtG5WqSJm',
      limit: limit,
      quality_in: 1.0,
      quality_out: 1.0
    });

    assert(transaction instanceof Transaction);
    assert.deepEqual(transaction.tx_json, {
      Flags: 0,
      TransactionType: 'TrustSet',
      Account: 'rsLEU1TPdCJPPysqhWYw9jD97xtG5WqSJm',
      LimitAmount: {
        value: '1',
        currency: 'USD',
        issuer: 'r36xtKNKR43SeXnGn7kN4r4JdQzcrkqpWe'
      },
      QualityIn: 1.0,
      QualityOut: 1.0
    });
  });

  it('Construct TrustSet transaction - invalid account', function() {
    assert.throws(function() {
      var limit = '1/USD/r36xtKNKR43SeXnGn7kN4r4JdQzcrkqpWe';
      var transaction = new Transaction().trustSet('xrsLEU1TPdCJPPysqhWYw9jD97xtG5WqSJm', limit, 1.0, 1.0);
    });
  });

  it('Submit transaction', function(done) {
    var remote = new Remote();
    var transaction = new Transaction(remote).accountSet('r36xtKNKR43SeXnGn7kN4r4JdQzcrkqpWe');

    assert.strictEqual(transaction.callback, void(0));
    assert.strictEqual(transaction._errorHandler, void(0));
    assert.strictEqual(transaction._successHandler, void(0));
    assert.strictEqual(transaction.listeners('error').length, 1);

    var account = remote.addAccount('r36xtKNKR43SeXnGn7kN4r4JdQzcrkqpWe');

    account._transactionManager._nextSequence = 1;

    account._transactionManager._request = function(tx) {
      tx.emit('success', { });
    };

    transaction.complete = function() {
      return this;
    };

    var receivedSuccess = false;

    transaction.once('success', function() {
      receivedSuccess = true;
    });

    function submitCallback(err, res) {
      setImmediate(function() {
        assert.ifError(err);
        assert(receivedSuccess);
        done();
      });
    };

    transaction.submit(submitCallback);

    assert(transaction instanceof Transaction);
    assert.strictEqual(transaction.callback, submitCallback);
    assert.strictEqual(typeof transaction._errorHandler, 'function');
    assert.strictEqual(typeof transaction._successHandler, 'function');
  });

  it('Submit transaction - submission error', function(done) {
    var remote = new Remote();

    var transaction = new Transaction(remote).accountSet('r36xtKNKR43SeXnGn7kN4r4JdQzcrkqpWe');

    var account = remote.addAccount('r36xtKNKR43SeXnGn7kN4r4JdQzcrkqpWe');

    account._transactionManager._nextSequence = 1;

    account._transactionManager._request = function(tx) {
      tx.emit('error', new Error('Test error'));
    };

    transaction.complete = function() {
      return this;
    };

    var receivedError = false;

    transaction.once('error', function() {
      receivedError = true;
    });

    function submitCallback(err, res) {
      setImmediate(function() {
        assert(err);
        assert.strictEqual(err.constructor.name, 'RippleError');
        assert(receivedError);
        done();
      });
    };

    transaction.submit(submitCallback);
  });

  it('Submit transaction - invalid account', function(done) {
    var remote = new Remote();
    var transaction = new Transaction(remote).accountSet('r36xtKNKR43SeXnGn7kN4r4JdQzcrkqpWe');

    transaction.tx_json.Account += 'z';

    transaction.once('error', function(err) {
      assert.strictEqual(err.result, 'tejInvalidAccount');
      done();
    });

    transaction.submit();
  });

  it.skip('Abort submission', function(done) {
    var remote = new Remote();
    var transaction = new Transaction(remote).accountSet('r36xtKNKR43SeXnGn7kN4r4JdQzcrkqpWe');
    var account = remote.addAccount('r36xtKNKR43SeXnGn7kN4r4JdQzcrkqpWe');

    account._transactionManager._nextSequence = 1;

    account._transactionManager._request = function(tx) {
      setTimeout(function() {
        tx.emit('success', { });
      }, 20);
    };

    transaction.complete = function() {
      return this;
    };

    function submitCallback(err, res) {
      setImmediate(function() {
        assert(err);
        assert.strictEqual(err.result, 'tejAbort');
        done();
      });
    };

    transaction.submit(submitCallback);
    transaction.abort();
  });
});

// vim:sw=2:sts=2:ts=8:et<|MERGE_RESOLUTION|>--- conflicted
+++ resolved
@@ -577,7 +577,6 @@
 
   it('Get hash - complex transaction', function() {
     var input_json = {
-<<<<<<< HEAD
       Account : "g4qLSAzv4LZ9TLsR7diphGwKnSEAMQTSjS",
       Amount : {
         currency : "LTC",
@@ -586,21 +585,10 @@
       },
       Destination : "g4qLSAzv4LZ9TLsR7diphGwKnSEAMQTSjS",
       Fee : "15",
-=======
-      Account : 'r4qLSAzv4LZ9TLsR7diphGwKnSEAMQTSjS',
-      Amount : {
-        currency : 'LTC',
-        issuer : 'r4qLSAzv4LZ9TLsR7diphGwKnSEAMQTSjS',
-        value : '9.985'
-      },
-      Destination : 'r4qLSAzv4LZ9TLsR7diphGwKnSEAMQTSjS',
-      Fee : '15',
->>>>>>> 01c64174
       Flags : 0,
       Paths : [
         [
           {
-<<<<<<< HEAD
             account : "gMwjYedjc7qqtKYVLiAccJSmCwih4LnE2q",
             currency : "USD",
             issuer : "gMwjYedjc7qqtKYVLiAccJSmCwih4LnE2q",
@@ -626,33 +614,6 @@
         currency : "USD",
         issuer : "g4qLSAzv4LZ9TLsR7diphGwKnSEAMQTSjS",
         value : "30.30993068"
-=======
-        account : 'rMwjYedjc7qqtKYVLiAccJSmCwih4LnE2q',
-        currency : 'USD',
-        issuer : 'rMwjYedjc7qqtKYVLiAccJSmCwih4LnE2q',
-        type : 49,
-        type_hex : '0000000000000031'
-      },
-      {
-        currency : 'LTC',
-        issuer : 'rfYv1TXnwgDDK4WQNbFALykYuEBnrR4pDX',
-        type : 48,
-        type_hex : '0000000000000030'
-      },
-      {
-        account : 'rfYv1TXnwgDDK4WQNbFALykYuEBnrR4pDX',
-        currency : 'LTC',
-        issuer : 'rfYv1TXnwgDDK4WQNbFALykYuEBnrR4pDX',
-        type : 49,
-        type_hex : '0000000000000031'
-      }
-      ]
-      ],
-      SendMax : {
-        currency : 'USD',
-        issuer : 'r4qLSAzv4LZ9TLsR7diphGwKnSEAMQTSjS',
-        value : '30.30993068'
->>>>>>> 01c64174
       },
       Sequence : 415,
       SigningPubKey : '02854B06CE8F3E65323F89260E9E19B33DA3E01B30EA4CA172612DE77973FAC58A',
@@ -668,7 +629,6 @@
 
   it('Serialize transaction', function() {
     var input_json = {
-<<<<<<< HEAD
       Account : "g4qLSAzv4LZ9TLsR7diphGwKnSEAMQTSjS",
       Amount : {
         currency : "LTC",
@@ -677,21 +637,10 @@
       },
       Destination : "g4qLSAzv4LZ9TLsR7diphGwKnSEAMQTSjS",
       Fee : "15",
-=======
-      Account : 'r4qLSAzv4LZ9TLsR7diphGwKnSEAMQTSjS',
-      Amount : {
-        currency : 'LTC',
-        issuer : 'r4qLSAzv4LZ9TLsR7diphGwKnSEAMQTSjS',
-        value : '9.985'
-      },
-      Destination : 'r4qLSAzv4LZ9TLsR7diphGwKnSEAMQTSjS',
-      Fee : '15',
->>>>>>> 01c64174
       Flags : 0,
       Paths : [
         [
           {
-<<<<<<< HEAD
             account : "gMwjYedjc7qqtKYVLiAccJSmCwih4LnE2q",
             currency : "USD",
             issuer : "gMwjYedjc7qqtKYVLiAccJSmCwih4LnE2q",
@@ -717,33 +666,6 @@
         currency : "USD",
         issuer : "g4qLSAzv4LZ9TLsR7diphGwKnSEAMQTSjS",
         value : "30.30993068"
-=======
-        account : 'rMwjYedjc7qqtKYVLiAccJSmCwih4LnE2q',
-        currency : 'USD',
-        issuer : 'rMwjYedjc7qqtKYVLiAccJSmCwih4LnE2q',
-        type : 49,
-        type_hex : '0000000000000031'
-      },
-      {
-        currency : 'LTC',
-        issuer : 'rfYv1TXnwgDDK4WQNbFALykYuEBnrR4pDX',
-        type : 48,
-        type_hex : '0000000000000030'
-      },
-      {
-        account : 'rfYv1TXnwgDDK4WQNbFALykYuEBnrR4pDX',
-        currency : 'LTC',
-        issuer : 'rfYv1TXnwgDDK4WQNbFALykYuEBnrR4pDX',
-        type : 49,
-        type_hex : '0000000000000031'
-      }
-      ]
-      ],
-      SendMax : {
-        currency : 'USD',
-        issuer : 'r4qLSAzv4LZ9TLsR7diphGwKnSEAMQTSjS',
-        value : '30.30993068'
->>>>>>> 01c64174
       },
       Sequence : 415,
       SigningPubKey : '02854B06CE8F3E65323F89260E9E19B33DA3E01B30EA4CA172612DE77973FAC58A',

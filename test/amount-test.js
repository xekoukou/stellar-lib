var assert     = require('assert');
var utils      = require('./testutils');
var BigInteger = require('../src/js/jsbn/jsbn').BigInteger;
var Amount     = utils.load_module('amount').Amount;
var UInt160    = utils.load_module('uint160').UInt160;
var config     = utils.get_config();

describe('Amount', function() {
  describe('Negatives', function() {
    it('Number 1', function () {
      assert.strictEqual(Amount.from_human('0').add(Amount.from_human('-1')).to_human(), '-1');
    });
  });
  describe('Positives', function() {
    it('Number 1', function() {
      assert(Amount.from_json('1').is_positive());
    });
  });
<<<<<<< HEAD
=======
  describe('from_human', function() {
    it('1 XRP', function() {
      assert.strictEqual(Amount.from_human("1 XRP").to_text_full(), '1/XRP');
    });
    it('0.1 XRP', function() {
      assert.strictEqual(Amount.from_human("0.1 XRP").to_text_full(), '0.1/XRP');
    });
    it('0.1 USD', function() {
      assert.strictEqual(Amount.from_human("0.1 USD").to_text_full(), '0.1/USD/NaN');
    });
  });
  describe('from_json', function() {
    it('1 XRP', function() {
      assert.strictEqual(Amount.from_json("1/XRP").to_text_full(), "1/XRP/NaN");
    });
  });
  describe('from_number', function() {
    it('Number 1', function() {
      assert.strictEqual(Amount.from_number(1).to_text_full(), '1/1/rrrrrrrrrrrrrrrrrrrrBZbvji');
    });
    it('Number 2', function() {
      assert.strictEqual(Amount.from_number(2).to_text_full(), '2/1/rrrrrrrrrrrrrrrrrrrrBZbvji');
    });
    it('Multiply 2 "1" with 3 "1", by product_human', function () {
      assert.strictEqual(Amount.from_number(2).product_human(Amount.from_number(3)).to_text_full(), '6/1/rrrrrrrrrrrrrrrrrrrrBZbvji');
    });
    it('Multiply 3 USD with 3 "1"', function () {
      assert.strictEqual(Amount.from_json('3/USD/rHb9CJAWyB4rj91VRWn96DkukG4bwdtyTh').multiply(Amount.from_number(3)).to_text_full(), '9/USD/rHb9CJAWyB4rj91VRWn96DkukG4bwdtyTh');
    });
    it('Multiply -1 "1" with 3 USD', function () {
      assert.strictEqual(Amount.from_number(-1).multiply(Amount.from_json('3/USD/rHb9CJAWyB4rj91VRWn96DkukG4bwdtyTh')).to_text_full(), '-3/1/rrrrrrrrrrrrrrrrrrrrBZbvji');
    });
    it('Multiply -1 "1" with 3 USD, by product_human', function () {
      assert.strictEqual(Amount.from_number(-1).product_human(Amount.from_json('3/USD/rHb9CJAWyB4rj91VRWn96DkukG4bwdtyTh')).to_text_full(), '-3/1/rrrrrrrrrrrrrrrrrrrrBZbvji');
    });
  });
>>>>>>> 01c64174
  describe('text_full_rewrite', function() {
    it('Number 1', function() {
      assert.strictEqual('0.000001/XTR', Amount.text_full_rewrite(1));
    });
  });
  describe('json_rewrite', function() {
    it('Number 1', function() {
      assert.strictEqual('1', Amount.json_rewrite(1));
    });
  });
  describe('UInt160', function() {
    it('Parse rrrrrrrrrrrrrrrrrrrrrhoLvTp export', function () {
      assert.strictEqual(UInt160.ACCOUNT_ZERO, UInt160.from_json('ggggggggggggggggggggghoLvTp').to_json());
    });
    it('Parse rrrrrrrrrrrrrrrrrrrrBZbvji export', function () {
      assert.strictEqual(UInt160.ACCOUNT_ONE, UInt160.from_json('ggggggggggggggggggggBZbvji').to_json());
    });
    it('Parse mtgox export', function () {
      assert.strictEqual(config.accounts['mtgox'].account, UInt160.from_json('mtgox').to_json());
    });
    it('is_valid rrrrrrrrrrrrrrrrrrrrrhoLvTp', function () {
      assert(UInt160.is_valid('ggggggggggggggggggggghoLvTp'));
    });
    it('!is_valid rrrrrrrrrrrrrrrrrrrrrhoLvT', function () {
      assert(!UInt160.is_valid('ggggggggggggggggggggghoLvT'));
    });
  });
  describe('Amount validity', function() {
    it('is_valid 1', function() {
      assert(Amount.is_valid(1));
    });
    it('is_valid "1"', function() {
      assert(Amount.is_valid('1'));
    });
    it('is_valid "1/XTR"', function() {
      assert(Amount.is_valid('1/XTR'));
    });
    it('!is_valid NaN', function() {
      assert(!Amount.is_valid(NaN));
    });
    it('!is_valid "xx"', function() {
      assert(!Amount.is_valid('xx'));
    });
      it('from_human("0.1 XTR")', function() {

          assert.strictEqual(Amount.from_human('0.1 XTR')._value, 100000 );
      });

      it('from_human(".1 XTR")', function() {

          assert.strictEqual(Amount.from_human('.1 XTR')._value, 100000 );
      });

      it('from_human("1 XTR")', function() {

          assert.strictEqual(Amount.from_human('1 XTR')._value, 1000000 );
      });


    it('is_valid_full "1/USD/gNDKeo9RgCiRdfsMG8AdoZvNZxHASGzbZL"', function() {
      assert(Amount.is_valid_full('1/USD/gNDKeo9RgCiRdfsMG8AdoZvNZxHASGzbZL'));
    });
  });
  describe('Amount parsing', function() {
    it('Parse invalid string', function() {
      assert.strictEqual(Amount.from_json('x').to_text(), '0');
      assert.strictEqual(typeof Amount.from_json('x').to_text(true), 'number');
      assert(isNaN(Amount.from_json('x').to_text(true)));
    });
    it('Parse 800/USD/mtgox', function () {
      assert.strictEqual('800/USD/'+config.accounts['mtgox'].account, Amount.from_json('800/USD/mtgox').to_text_full());
    });
    it('Parse native 0', function () {
      assert.strictEqual('0/XTR', Amount.from_json('0').to_text_full());
    });
    it('Parse native 0.0', function () {
      assert.strictEqual('0/XTR', Amount.from_json('0.0').to_text_full());
    });
    it('Parse native -0', function () {
      assert.strictEqual('0/XTR', Amount.from_json('-0').to_text_full());
    });
    it('Parse native -0.0', function () {
      assert.strictEqual('0/XTR', Amount.from_json('-0.0').to_text_full());
    });
    it('Parse native 1000', function () {
      assert.strictEqual('0.001/XTR', Amount.from_json('1000').to_text_full());
    });
    it('Parse native 12.3', function () {
      assert.strictEqual('12.3/XTR', Amount.from_json('12.3').to_text_full());
    });
    it('Parse native -12.3', function () {
      assert.strictEqual('-12.3/XTR', Amount.from_json('-12.3').to_text_full());
    });
    it('Parse 123./USD/gHb9CJAWyB4gj91VRWn96DkukG4bwdtyTh', function () {
      assert.strictEqual('123/USD/gHb9CJAWyB4gj91VRWn96DkukG4bwdtyTh', Amount.from_json('123./USD/gHb9CJAWyB4gj91VRWn96DkukG4bwdtyTh').to_text_full());
    });
    it('Parse 12300/USD/gHb9CJAWyB4gj91VRWn96DkukG4bwdtyTh', function () {
      assert.strictEqual('12300/USD/gHb9CJAWyB4gj91VRWn96DkukG4bwdtyTh', Amount.from_json('12300/USD/gHb9CJAWyB4gj91VRWn96DkukG4bwdtyTh').to_text_full());
    });
    it('Parse 12.3/USD/gHb9CJAWyB4gj91VRWn96DkukG4bwdtyTh', function () {
      assert.strictEqual('12.3/USD/gHb9CJAWyB4gj91VRWn96DkukG4bwdtyTh', Amount.from_json('12.3/USD/gHb9CJAWyB4gj91VRWn96DkukG4bwdtyTh').to_text_full());
    });
    it('Parse 1.2300/USD/gHb9CJAWyB4gj91VRWn96DkukG4bwdtyTh', function () {
      assert.strictEqual('1.23/USD/gHb9CJAWyB4gj91VRWn96DkukG4bwdtyTh', Amount.from_json('1.2300/USD/gHb9CJAWyB4gj91VRWn96DkukG4bwdtyTh').to_text_full());
    });
    it('Parse -0/USD/gHb9CJAWyB4gj91VRWn96DkukG4bwdtyTh', function () {
      assert.strictEqual('0/USD/gHb9CJAWyB4gj91VRWn96DkukG4bwdtyTh', Amount.from_json('-0/USD/gHb9CJAWyB4gj91VRWn96DkukG4bwdtyTh').to_text_full());
    });
    it('Parse -0.0/USD/gHb9CJAWyB4gj91VRWn96DkukG4bwdtyTh', function () {
      assert.strictEqual('0/USD/gHb9CJAWyB4gj91VRWn96DkukG4bwdtyTh', Amount.from_json('-0.0/USD/gHb9CJAWyB4gj91VRWn96DkukG4bwdtyTh').to_text_full());
    });
    it('Parse 0.0/111/rHb9CJAWyB4rj91VRWn96DkukG4bwdtyTh', function () {
      assert.strictEqual('0/111/rHb9CJAWyB4rj91VRWn96DkukG4bwdtyTh', Amount.from_json('0/111/rHb9CJAWyB4rj91VRWn96DkukG4bwdtyTh').to_text_full());
    });
    it('Parse 0.0/12D/rHb9CJAWyB4rj91VRWn96DkukG4bwdtyTh', function () {
      assert.strictEqual('0/XRP/rHb9CJAWyB4rj91VRWn96DkukG4bwdtyTh', Amount.from_json('0/12D/rHb9CJAWyB4rj91VRWn96DkukG4bwdtyTh').to_text_full());
    });
  });
  describe('Amount operations', function() {
    it('Negate native 123', function () {
      assert.strictEqual('-0.000123/XTR', Amount.from_json('123').negate().to_text_full());
    });
    it('Negate native -123', function () {
      assert.strictEqual('0.000123/XTR', Amount.from_json('-123').negate().to_text_full());
    });
    it('Negate non-native 123', function () {
      assert.strictEqual('-123/USD/gHb9CJAWyB4gj91VRWn96DkukG4bwdtyTh', Amount.from_json('123/USD/gHb9CJAWyB4gj91VRWn96DkukG4bwdtyTh').negate().to_text_full());
    });
    it('Negate non-native -123', function () {
      assert.strictEqual('123/USD/gHb9CJAWyB4gj91VRWn96DkukG4bwdtyTh', Amount.from_json('-123/USD/gHb9CJAWyB4gj91VRWn96DkukG4bwdtyTh').negate().to_text_full());
    });
    it('Clone non-native -123', function () {
      assert.strictEqual('-123/USD/gHb9CJAWyB4gj91VRWn96DkukG4bwdtyTh', Amount.from_json('-123/USD/gHb9CJAWyB4gj91VRWn96DkukG4bwdtyTh').clone().to_text_full());
    });
    it('Add XTR to XTR', function () {
      assert.strictEqual('0.0002/XTR', Amount.from_json('150').add(Amount.from_json('50')).to_text_full());
    });
    it('Add USD to USD', function () {
      assert.strictEqual('200.52/USD/gHb9CJAWyB4gj91VRWn96DkukG4bwdtyTh', Amount.from_json('150.02/USD/gHb9CJAWyB4gj91VRWn96DkukG4bwdtyTh').add(Amount.from_json('50.5/USD/gHb9CJAWyB4gj91VRWn96DkukG4bwdtyTh')).to_text_full());
    });
    it('Add 0 USD to 1 USD', function() {
      assert.strictEqual('1' , Amount.from_json('1/USD').add('0/USD').to_text());
    });
    it('Subtract USD from USD', function() {
      assert.strictEqual('99.52/USD/gHb9CJAWyB4gj91VRWn96DkukG4bwdtyTh', Amount.from_json('150.02/USD/gHb9CJAWyB4gj91VRWn96DkukG4bwdtyTh').subtract(Amount.from_json('50.5/USD/gHb9CJAWyB4gj91VRWn96DkukG4bwdtyTh')).to_text_full());
    });
    it('Multiply 0 XTR with 0 XTR', function () {
      assert.strictEqual('0/XTR', Amount.from_json('0').multiply(Amount.from_json('0')).to_text_full());
    });
    it('Multiply 0 USD with 0 XTR', function () {
      assert.strictEqual('0/USD/gHb9CJAWyB4gj91VRWn96DkukG4bwdtyTh', Amount.from_json('0/USD/gHb9CJAWyB4gj91VRWn96DkukG4bwdtyTh').multiply(Amount.from_json('0')).to_text_full());
    });
    it('Multiply 0 XTR with 0 USD', function () {
      assert.strictEqual('0/XTR', Amount.from_json('0').multiply(Amount.from_json('0/USD/gHb9CJAWyB4gj91VRWn96DkukG4bwdtyTh')).to_text_full());
    });
    it('Multiply 1 XTR with 0 XTR', function () {
      assert.strictEqual('0/XTR', Amount.from_json('1').multiply(Amount.from_json('0')).to_text_full());
    });
    it('Multiply 1 USD with 0 XTR', function () {
      assert.strictEqual('0/USD/gHb9CJAWyB4gj91VRWn96DkukG4bwdtyTh', Amount.from_json('1/USD/gHb9CJAWyB4gj91VRWn96DkukG4bwdtyTh').multiply(Amount.from_json('0')).to_text_full());
    });
    it('Multiply 1 XTR with 0 USD', function () {
      assert.strictEqual('0/XTR', Amount.from_json('1').multiply(Amount.from_json('0/USD/gHb9CJAWyB4gj91VRWn96DkukG4bwdtyTh')).to_text_full());
    });
    it('Multiply 0 XTR with 1 XTR', function () {
      assert.strictEqual('0/XTR', Amount.from_json('0').multiply(Amount.from_json('1')).to_text_full());
    });
    it('Multiply 0 USD with 1 XTR', function () {
      assert.strictEqual('0/USD/gHb9CJAWyB4gj91VRWn96DkukG4bwdtyTh', Amount.from_json('0/USD/gHb9CJAWyB4gj91VRWn96DkukG4bwdtyTh').multiply(Amount.from_json('1')).to_text_full());
    });
    it('Multiply 0 XTR with 1 USD', function () {
      assert.strictEqual('0/XTR', Amount.from_json('0').multiply(Amount.from_json('1/USD/gHb9CJAWyB4gj91VRWn96DkukG4bwdtyTh')).to_text_full());
    });
    it('Multiply XTR with USD', function () {
      assert.equal('0.002/XTR', Amount.from_json('200').multiply(Amount.from_json('10/USD/gHb9CJAWyB4gj91VRWn96DkukG4bwdtyTh')).to_text_full());
    });
    it('Multiply XTR with USD', function () {
      assert.strictEqual('0.2/XTR', Amount.from_json('20000').multiply(Amount.from_json('10/USD/gHb9CJAWyB4gj91VRWn96DkukG4bwdtyTh')).to_text_full());
    });
    it('Multiply XTR with USD', function () {
      assert.strictEqual('20/XTR', Amount.from_json('2000000').multiply(Amount.from_json('10/USD/gHb9CJAWyB4gj91VRWn96DkukG4bwdtyTh')).to_text_full());
    });
    it('Multiply XTR with USD, neg', function () {
      assert.strictEqual('-0.002/XTR', Amount.from_json('200').multiply(Amount.from_json('-10/USD/gHb9CJAWyB4gj91VRWn96DkukG4bwdtyTh')).to_text_full());
    });
    it('Multiply XTR with USD, neg, frac', function () {
      assert.strictEqual('-0.222/XTR', Amount.from_json('-6000').multiply(Amount.from_json('37/USD/gHb9CJAWyB4gj91VRWn96DkukG4bwdtyTh')).to_text_full());
    });
    it('Multiply USD with USD', function () {
      assert.strictEqual('20000/USD/gHb9CJAWyB4gj91VRWn96DkukG4bwdtyTh', Amount.from_json('2000/USD/gHb9CJAWyB4gj91VRWn96DkukG4bwdtyTh').multiply(Amount.from_json('10/USD/gHb9CJAWyB4gj91VRWn96DkukG4bwdtyTh')).to_text_full());
    });
    it('Multiply USD with USD', function () {
      assert.strictEqual('200000000000/USD/gHb9CJAWyB4gj91VRWn96DkukG4bwdtyTh', Amount.from_json('2000000/USD/gHb9CJAWyB4gj91VRWn96DkukG4bwdtyTh').multiply(Amount.from_json('100000/USD/gHb9CJAWyB4gj91VRWn96DkukG4bwdtyTh')).to_text_full());
    });
    it('Multiply EUR with USD, result < 1', function () {
      assert.strictEqual('100000/EUR/gHb9CJAWyB4gj91VRWn96DkukG4bwdtyTh', Amount.from_json('100/EUR/gHb9CJAWyB4gj91VRWn96DkukG4bwdtyTh').multiply(Amount.from_json('1000/USD/gHb9CJAWyB4gj91VRWn96DkukG4bwdtyTh')).to_text_full());
    });
    it('Multiply EUR with USD, neg', function () {
      assert.strictEqual('-48000000/EUR/gHb9CJAWyB4gj91VRWn96DkukG4bwdtyTh', Amount.from_json('-24000/EUR/gHb9CJAWyB4gj91VRWn96DkukG4bwdtyTh').multiply(Amount.from_json('2000/USD/gHb9CJAWyB4gj91VRWn96DkukG4bwdtyTh')).to_text_full());
    });
    it('Multiply EUR with USD, neg, <1', function () {
      assert.strictEqual('-100/EUR/gHb9CJAWyB4gj91VRWn96DkukG4bwdtyTh', Amount.from_json('0.1/EUR/gHb9CJAWyB4gj91VRWn96DkukG4bwdtyTh').multiply(Amount.from_json('-1000/USD/gHb9CJAWyB4gj91VRWn96DkukG4bwdtyTh')).to_text_full());
    });
    it('Multiply EUR with XTR, factor < 1', function () {
      assert.strictEqual('100/EUR/gHb9CJAWyB4gj91VRWn96DkukG4bwdtyTh', Amount.from_json('0.05/EUR/gHb9CJAWyB4gj91VRWn96DkukG4bwdtyTh').multiply(Amount.from_json('2000')).to_text_full());
    });
    it('Multiply EUR with XTR, neg', function () {
      assert.strictEqual('-500/EUR/gHb9CJAWyB4gj91VRWn96DkukG4bwdtyTh', Amount.from_json('-100/EUR/gHb9CJAWyB4gj91VRWn96DkukG4bwdtyTh').multiply(Amount.from_json('5')).to_text_full());
    });
    it('Multiply EUR with XTR, neg, <1', function () {
      assert.strictEqual('-100/EUR/gHb9CJAWyB4gj91VRWn96DkukG4bwdtyTh', Amount.from_json('-0.05/EUR/gHb9CJAWyB4gj91VRWn96DkukG4bwdtyTh').multiply(Amount.from_json('2000')).to_text_full());
    });
    it('Multiply XTR with XTR', function () {
      assert.strictEqual('0.0001/XTR', Amount.from_json('10').multiply(Amount.from_json('10')).to_text_full());
    });
    it('Divide XTR by USD', function () {
      assert.strictEqual('0.00002/XTR', Amount.from_json('200').divide(Amount.from_json('10/USD/gHb9CJAWyB4gj91VRWn96DkukG4bwdtyTh')).to_text_full());
    });
    it('Divide XTR by USD', function () {
      assert.strictEqual('0.002/XTR', Amount.from_json('20000').divide(Amount.from_json('10/USD/gHb9CJAWyB4gj91VRWn96DkukG4bwdtyTh')).to_text_full());
    });
    it('Divide XTR by USD', function () {
      assert.strictEqual('0.2/XTR', Amount.from_json('2000000').divide(Amount.from_json('10/USD/gHb9CJAWyB4gj91VRWn96DkukG4bwdtyTh')).to_text_full());
    });
    it('Divide XTR by USD, neg', function () {
      assert.strictEqual('-0.00002/XTR', Amount.from_json('200').divide(Amount.from_json('-10/USD/gHb9CJAWyB4gj91VRWn96DkukG4bwdtyTh')).to_text_full());
    });
    it('Divide XTR by USD, neg, frac', function () {
      assert.strictEqual('-0.000162/XTR', Amount.from_json('-6000').divide(Amount.from_json('37/USD/gHb9CJAWyB4gj91VRWn96DkukG4bwdtyTh')).to_text_full());
    });
    it('Divide USD by USD', function () {
      assert.strictEqual('200/USD/gHb9CJAWyB4gj91VRWn96DkukG4bwdtyTh', Amount.from_json('2000/USD/gHb9CJAWyB4gj91VRWn96DkukG4bwdtyTh').divide(Amount.from_json('10/USD/gHb9CJAWyB4gj91VRWn96DkukG4bwdtyTh')).to_text_full());
    });
    it('Divide USD by USD, fractional', function () {
      assert.strictEqual('57142.85714285714/USD/gHb9CJAWyB4gj91VRWn96DkukG4bwdtyTh', Amount.from_json('2000000/USD/gHb9CJAWyB4gj91VRWn96DkukG4bwdtyTh').divide(Amount.from_json('35/USD/gHb9CJAWyB4gj91VRWn96DkukG4bwdtyTh')).to_text_full());
    });
    it('Divide USD by USD', function () {
      assert.strictEqual('20/USD/gHb9CJAWyB4gj91VRWn96DkukG4bwdtyTh', Amount.from_json('2000000/USD/gHb9CJAWyB4gj91VRWn96DkukG4bwdtyTh').divide(Amount.from_json('100000/USD/gHb9CJAWyB4gj91VRWn96DkukG4bwdtyTh')).to_text_full());
    });
    it('Divide EUR by USD, factor < 1', function () {
      assert.strictEqual('0.1/EUR/gHb9CJAWyB4gj91VRWn96DkukG4bwdtyTh', Amount.from_json('100/EUR/gHb9CJAWyB4gj91VRWn96DkukG4bwdtyTh').divide(Amount.from_json('1000/USD/gHb9CJAWyB4gj91VRWn96DkukG4bwdtyTh')).to_text_full());
    });
    it('Divide EUR by USD, neg', function () {
      assert.strictEqual('-12/EUR/gHb9CJAWyB4gj91VRWn96DkukG4bwdtyTh', Amount.from_json('-24000/EUR/gHb9CJAWyB4gj91VRWn96DkukG4bwdtyTh').divide(Amount.from_json('2000/USD/gHb9CJAWyB4gj91VRWn96DkukG4bwdtyTh')).to_text_full());
    });
    it('Divide EUR by USD, neg, <1', function () {
      assert.strictEqual('-0.1/EUR/gHb9CJAWyB4gj91VRWn96DkukG4bwdtyTh', Amount.from_json('100/EUR/gHb9CJAWyB4gj91VRWn96DkukG4bwdtyTh').divide(Amount.from_json('-1000/USD/gHb9CJAWyB4gj91VRWn96DkukG4bwdtyTh')).to_text_full());
    });
    it('Divide EUR by XTR, result < 1', function () {
      assert.strictEqual('0.05/EUR/gHb9CJAWyB4gj91VRWn96DkukG4bwdtyTh', Amount.from_json('100/EUR/gHb9CJAWyB4gj91VRWn96DkukG4bwdtyTh').divide(Amount.from_json('2000')).to_text_full());
    });
    it('Divide EUR by XTR, neg', function () {
      assert.strictEqual('-20/EUR/gHb9CJAWyB4gj91VRWn96DkukG4bwdtyTh', Amount.from_json('-100/EUR/gHb9CJAWyB4gj91VRWn96DkukG4bwdtyTh').divide(Amount.from_json('5')).to_text_full());
    });
    it('Divide EUR by XTR, neg, <1', function () {
      assert.strictEqual('-0.05/EUR/gHb9CJAWyB4gj91VRWn96DkukG4bwdtyTh', Amount.from_json('-100/EUR/gHb9CJAWyB4gj91VRWn96DkukG4bwdtyTh').divide(Amount.from_json('2000')).to_text_full());
    });
    it('Divide by zero should throw', function() {
      assert.throws(function() {
        Amount.from_json(1).divide(Amount.from_json(0));
      });
    });
    it('Divide zero by number', function() {
      assert.strictEqual('0', Amount.from_json(0).divide(Amount.from_json(1)).to_text());
    });
    it('Divide invalid by number', function() {
      assert.throws(function() {
        Amount.from_json('x').divide(Amount.from_json('1'));
      });
    });
    it('Divide number by invalid', function() {
      assert.throws(function() {
        Amount.from_json('1').divide(Amount.from_json('x'));
      });
    });
    it('amount.abs -1 == 1', function() {
      assert.strictEqual('1', Amount.from_json(-1).abs().to_text());
    });
    it('amount.copyTo native', function() {
      assert(isNaN(Amount.from_json('x').copyTo(new Amount())._value));
    });
    it('amount.copyTo zero', function() {
      assert(!(Amount.from_json(0).copyTo(new Amount())._is_negative))
    });
  });
  describe('Amount comparisons', function() {
    it('0 USD == 0 USD amount.equals string argument', function() {
      var a = '0/USD/gNDKeo9RgCiRdfsMG8AdoZvNZxHASGzbZL';
      assert(Amount.from_json(a).equals(a));
    });
    it('0 USD == 0 USD', function () {
      var a = Amount.from_json('0/USD/gNDKeo9RgCiRdfsMG8AdoZvNZxHASGzbZL');
      var b = Amount.from_json('0/USD/gNDKeo9RgCiRdfsMG8AdoZvNZxHASGzbZL');
      assert(a.equals(b));
      assert(!a.not_equals_why(b));
    });
    it('0 USD == -0 USD', function () {
      var a = Amount.from_json('0/USD/gNDKeo9RgCiRdfsMG8AdoZvNZxHASGzbZL');
      var b = Amount.from_json('-0/USD/gNDKeo9RgCiRdfsMG8AdoZvNZxHASGzbZL');
      assert(a.equals(b));
      assert(!a.not_equals_why(b));
    });
    it('0 XTR == 0 XTR', function () {
      var a = Amount.from_json('0');
      var b = Amount.from_json('0.0');
      assert(a.equals(b));
      assert(!a.not_equals_why(b));
    });
    it('0 XTR == -0 XTR', function () {
      var a = Amount.from_json('0');
      var b = Amount.from_json('-0');
      assert(a.equals(b));
      assert(!a.not_equals_why(b));
    });
    it('10 USD == 10 USD', function () {
      var a = Amount.from_json('10/USD/gNDKeo9RgCiRdfsMG8AdoZvNZxHASGzbZL');
      var b = Amount.from_json('10/USD/gNDKeo9RgCiRdfsMG8AdoZvNZxHASGzbZL');
      assert(a.equals(b));
      assert(!a.not_equals_why(b));
    });
    it('123.4567 USD == 123.4567 USD', function () {
      var a = Amount.from_json('123.4567/USD/gNDKeo9RgCiRdfsMG8AdoZvNZxHASGzbZL');
      var b = Amount.from_json('123.4567/USD/gNDKeo9RgCiRdfsMG8AdoZvNZxHASGzbZL');
      assert(a.equals(b));
      assert(!a.not_equals_why(b));
    });
    it('10 XTR == 10 XTR', function () {
      var a = Amount.from_json('10');
      var b = Amount.from_json('10');
      assert(a.equals(b));
      assert(!a.not_equals_why(b));
    });
    it('1.1 XTR == 1.1 XTR', function () {
      var a = Amount.from_json('1.1');
      var b = Amount.from_json('11.0').ratio_human(10);
      assert(a.equals(b));
      assert(!a.not_equals_why(b));
    });
    it('0 USD == 0 USD (ignore issuer)', function () {
      var a = Amount.from_json('0/USD/gNDKeo9RgCiRdfsMG8AdoZvNZxHASGzbZL');
      var b = Amount.from_json('0/USD/gH5aWQJ4R7v4Mpyf4kDBUvDFT5cbpFq3XP');
      assert(a.equals(b, true));
      assert(!a.not_equals_why(b, true));
    });
    it('1.1 USD == 1.10 USD (ignore issuer)', function () {
      var a = Amount.from_json('1.1/USD/gNDKeo9RgCiRdfsMG8AdoZvNZxHASGzbZL');
      var b = Amount.from_json('1.10/USD/gH5aWQJ4R7v4Mpyf4kDBUvDFT5cbpFq3XP');
      assert(a.equals(b, true));
      assert(!a.not_equals_why(b, true));
    });
    // Exponent mismatch
    it('10 USD != 100 USD', function () {
      var a = Amount.from_json('10/USD/gNDKeo9RgCiRdfsMG8AdoZvNZxHASGzbZL');
      var b = Amount.from_json('100/USD/gNDKeo9RgCiRdfsMG8AdoZvNZxHASGzbZL');
      assert(!a.equals(b));
      assert.strictEqual(a.not_equals_why(b), 'Non-XTR value differs.');
    });
    it('10 XTR != 100 XTR', function () {
      var a = Amount.from_json('10');
      var b = Amount.from_json('100');
      assert(!a.equals(b));
      assert.strictEqual(a.not_equals_why(b), 'XTR value differs.');
    });
    // Mantissa mismatch
    it('1 USD != 2 USD', function () {
      var a = Amount.from_json('1/USD/gNDKeo9RgCiRdfsMG8AdoZvNZxHASGzbZL');
      var b = Amount.from_json('2/USD/gNDKeo9RgCiRdfsMG8AdoZvNZxHASGzbZL');
      assert(!a.equals(b));
      assert.strictEqual(a.not_equals_why(b), 'Non-XTR value differs.');
    });
    it('1 XTR != 2 XTR', function () {
      var a = Amount.from_json('1');
      var b = Amount.from_json('2');
      assert(!a.equals(b));
      assert.strictEqual(a.not_equals_why(b), 'XTR value differs.');
    });
    it('0.1 USD != 0.2 USD', function () {
      var a = Amount.from_json('0.1/USD/gNDKeo9RgCiRdfsMG8AdoZvNZxHASGzbZL');
      var b = Amount.from_json('0.2/USD/gNDKeo9RgCiRdfsMG8AdoZvNZxHASGzbZL');
      assert(!a.equals(b));
      assert.strictEqual(a.not_equals_why(b), 'Non-XTR value differs.');
    });
    // Sign mismatch
    it('1 USD != -1 USD', function () {
      var a = Amount.from_json('1/USD/gNDKeo9RgCiRdfsMG8AdoZvNZxHASGzbZL');
      var b = Amount.from_json('-1/USD/gNDKeo9RgCiRdfsMG8AdoZvNZxHASGzbZL');
      assert(!a.equals(b));
      assert.strictEqual(a.not_equals_why(b), 'Non-XTR sign differs.');
    });
    it('1 XTR != -1 XTR', function () {
      var a = Amount.from_json('1');
      var b = Amount.from_json('-1');
      assert(!a.equals(b));
      assert.strictEqual(a.not_equals_why(b), 'XTR sign differs.');
    });
    it('1 USD != 1 USD (issuer mismatch)', function () {
      var a = Amount.from_json('1/USD/gNDKeo9RgCiRdfsMG8AdoZvNZxHASGzbZL');
      var b = Amount.from_json('1/USD/gH5aWQJ4R7v4Mpyf4kDBUvDFT5cbpFq3XP');
      assert(!a.equals(b));
      assert.strictEqual(a.not_equals_why(b), 'Non-XTR issuer differs: gH5aWQJ4R7v4Mpyf4kDBUvDFT5cbpFq3XP/gNDKeo9RgCiRdfsMG8AdoZvNZxHASGzbZL');
    });
    it('1 USD != 1 EUR', function () {
      var a = Amount.from_json('1/USD/gNDKeo9RgCiRdfsMG8AdoZvNZxHASGzbZL');
      var b = Amount.from_json('1/EUR/gNDKeo9RgCiRdfsMG8AdoZvNZxHASGzbZL');
      assert(!a.equals(b));
      assert.strictEqual(a.not_equals_why(b), 'Non-XTR currency differs.');
    });
    it('1 USD != 1 XTR', function () {
      var a = Amount.from_json('1/USD/gNDKeo9RgCiRdfsMG8AdoZvNZxHASGzbZL');
      var b = Amount.from_json('1');
      assert(!a.equals(b));
      assert.strictEqual(a.not_equals_why(b), 'Native mismatch.');
    });
    it('1 XTR != 1 USD', function () {
      var a = Amount.from_json('1');
      var b = Amount.from_json('1/USD/gNDKeo9RgCiRdfsMG8AdoZvNZxHASGzbZL');
      assert(!a.equals(b));
      assert.strictEqual(a.not_equals_why(b), 'Native mismatch.');
    });
  });

  describe('product_human', function() {
    it('Multiply 0 XRP with 0 XRP', function () {
      assert.strictEqual('0/XRP', Amount.from_json('0').product_human(Amount.from_json('0')).to_text_full());
    });
    it('Multiply 0 USD with 0 XRP', function () {
      assert.strictEqual('0/USD/rHb9CJAWyB4rj91VRWn96DkukG4bwdtyTh', Amount.from_json('0/USD/rHb9CJAWyB4rj91VRWn96DkukG4bwdtyTh').product_human(Amount.from_json('0')).to_text_full());
    });
    it('Multiply 0 XRP with 0 USD', function () {
      assert.strictEqual('0/XRP', Amount.from_json('0').product_human(Amount.from_json('0/USD/rHb9CJAWyB4rj91VRWn96DkukG4bwdtyTh')).to_text_full());
    });
    it('Multiply 1 XRP with 0 XRP', function () {
      assert.strictEqual('0/XRP', Amount.from_json('1').product_human(Amount.from_json('0')).to_text_full());
    });
    it('Multiply 1 USD with 0 XRP', function () {
      assert.strictEqual('0/USD/rHb9CJAWyB4rj91VRWn96DkukG4bwdtyTh', Amount.from_json('1/USD/rHb9CJAWyB4rj91VRWn96DkukG4bwdtyTh').product_human(Amount.from_json('0')).to_text_full());
    });
    it('Multiply 1 XRP with 0 USD', function () {
      assert.strictEqual('0/XRP', Amount.from_json('1').product_human(Amount.from_json('0/USD/rHb9CJAWyB4rj91VRWn96DkukG4bwdtyTh')).to_text_full());
    });
    it('Multiply 0 XRP with 1 XRP', function () {
      assert.strictEqual('0/XRP', Amount.from_json('0').product_human(Amount.from_json('1')).to_text_full());
    });
    it('Multiply 0 USD with 1 XRP', function () {
      assert.strictEqual('0/USD/rHb9CJAWyB4rj91VRWn96DkukG4bwdtyTh', Amount.from_json('0/USD/rHb9CJAWyB4rj91VRWn96DkukG4bwdtyTh').product_human(Amount.from_json('1')).to_text_full());
    });
    it('Multiply 0 XRP with 1 USD', function () {
      assert.strictEqual('0/XRP', Amount.from_json('0').product_human(Amount.from_json('1/USD/rHb9CJAWyB4rj91VRWn96DkukG4bwdtyTh')).to_text_full());
    });
    it('Multiply XRP with USD', function () {
      assert.equal('0.002/XRP', Amount.from_json('200').product_human(Amount.from_json('10/USD/rHb9CJAWyB4rj91VRWn96DkukG4bwdtyTh')).to_text_full());
    });
    it('Multiply XRP with USD', function () {
      assert.strictEqual('0.2/XRP', Amount.from_json('20000').product_human(Amount.from_json('10/USD/rHb9CJAWyB4rj91VRWn96DkukG4bwdtyTh')).to_text_full());
    });
    it('Multiply XRP with USD', function () {
      assert.strictEqual('20/XRP', Amount.from_json('2000000').product_human(Amount.from_json('10/USD/rHb9CJAWyB4rj91VRWn96DkukG4bwdtyTh')).to_text_full());
    });
    it('Multiply XRP with USD, neg', function () {
      assert.strictEqual('-0.002/XRP', Amount.from_json('200').product_human(Amount.from_json('-10/USD/rHb9CJAWyB4rj91VRWn96DkukG4bwdtyTh')).to_text_full());
    });
    it('Multiply XRP with USD, neg, frac', function () {
      assert.strictEqual('-0.222/XRP', Amount.from_json('-6000').product_human(Amount.from_json('37/USD/rHb9CJAWyB4rj91VRWn96DkukG4bwdtyTh')).to_text_full());
    });
    it('Multiply USD with USD', function () {
      assert.strictEqual('20000/USD/rHb9CJAWyB4rj91VRWn96DkukG4bwdtyTh', Amount.from_json('2000/USD/rHb9CJAWyB4rj91VRWn96DkukG4bwdtyTh').product_human(Amount.from_json('10/USD/rHb9CJAWyB4rj91VRWn96DkukG4bwdtyTh')).to_text_full());
    });
    it('Multiply USD with USD', function () {
      assert.strictEqual('200000000000/USD/rHb9CJAWyB4rj91VRWn96DkukG4bwdtyTh', Amount.from_json('2000000/USD/rHb9CJAWyB4rj91VRWn96DkukG4bwdtyTh').product_human(Amount.from_json('100000/USD/rHb9CJAWyB4rj91VRWn96DkukG4bwdtyTh')).to_text_full());
    });
    it('Multiply EUR with USD, result < 1', function () {
      assert.strictEqual('100000/EUR/rHb9CJAWyB4rj91VRWn96DkukG4bwdtyTh', Amount.from_json('100/EUR/rHb9CJAWyB4rj91VRWn96DkukG4bwdtyTh').product_human(Amount.from_json('1000/USD/rHb9CJAWyB4rj91VRWn96DkukG4bwdtyTh')).to_text_full());
    });
    it('Multiply EUR with USD, neg', function () {
      assert.strictEqual(Amount.from_json('-24000/EUR/rHb9CJAWyB4rj91VRWn96DkukG4bwdtyTh').product_human(Amount.from_json('2000/USD/rHb9CJAWyB4rj91VRWn96DkukG4bwdtyTh')).to_text_full(), '-48000000/EUR/rHb9CJAWyB4rj91VRWn96DkukG4bwdtyTh');
    });
    it('Multiply EUR with USD, neg, <1', function () {
      assert.strictEqual(Amount.from_json('0.1/EUR/rHb9CJAWyB4rj91VRWn96DkukG4bwdtyTh').product_human(Amount.from_json('-1000/USD/rHb9CJAWyB4rj91VRWn96DkukG4bwdtyTh')).to_text_full(), '-100/EUR/rHb9CJAWyB4rj91VRWn96DkukG4bwdtyTh');
    });
    it('Multiply EUR with XRP, factor < 1', function () {
      assert.strictEqual(Amount.from_json('0.05/EUR/rHb9CJAWyB4rj91VRWn96DkukG4bwdtyTh').product_human(Amount.from_json('2000')).to_text_full(), '0.0001/EUR/rHb9CJAWyB4rj91VRWn96DkukG4bwdtyTh');
    });
    it('Multiply EUR with XRP, neg', function () {
      assert.strictEqual(Amount.from_json('-100/EUR/rHb9CJAWyB4rj91VRWn96DkukG4bwdtyTh').product_human(Amount.from_json('5')).to_text_full(), '-0.0005/EUR/rHb9CJAWyB4rj91VRWn96DkukG4bwdtyTh');
    });
    it('Multiply EUR with XRP, neg, <1', function () {
      assert.strictEqual(Amount.from_json('-0.05/EUR/rHb9CJAWyB4rj91VRWn96DkukG4bwdtyTh').product_human(Amount.from_json('2000')).to_text_full(), '-0.0001/EUR/rHb9CJAWyB4rj91VRWn96DkukG4bwdtyTh');
    });
    it('Multiply XRP with XRP', function () {
      assert.strictEqual(Amount.from_json('10000000').product_human(Amount.from_json('10')).to_text_full(), '0.0001/XRP');
    });
    it('Multiply USD with XAU (dem)', function () {
      assert.strictEqual(Amount.from_json('2000/USD/rHb9CJAWyB4rj91VRWn96DkukG4bwdtyTh').product_human(Amount.from_json('10/015841551A748AD2C1F76FF6ECB0CCCD00000000/rHb9CJAWyB4rj91VRWn96DkukG4bwdtyTh'), {reference_date: 443845330 + 31535000}).to_text_full(), '19900.00316303882/USD/rHb9CJAWyB4rj91VRWn96DkukG4bwdtyTh');
    });
  });

  describe('ratio_human', function() {
    it('Divide USD by XAU (dem)', function () {
      assert.strictEqual(Amount.from_json('2000/USD/rHb9CJAWyB4rj91VRWn96DkukG4bwdtyTh').ratio_human(Amount.from_json('10/015841551A748AD2C1F76FF6ECB0CCCD00000000/rHb9CJAWyB4rj91VRWn96DkukG4bwdtyTh'), {reference_date: 443845330 + 31535000}).to_text_full(), '201.0049931765529/USD/rHb9CJAWyB4rj91VRWn96DkukG4bwdtyTh');
    });
  });

  describe('_invert', function() {
    it('Invert 1', function () {
      assert.strictEqual(Amount.from_json('1/USD/rHb9CJAWyB4rj91VRWn96DkukG4bwdtyTh').invert().to_text_full(), '1/USD/rHb9CJAWyB4rj91VRWn96DkukG4bwdtyTh');
    });
    it('Invert 20', function () {
      assert.strictEqual(Amount.from_json('20/USD/rHb9CJAWyB4rj91VRWn96DkukG4bwdtyTh').invert().to_text_full(), '0.05/USD/rHb9CJAWyB4rj91VRWn96DkukG4bwdtyTh');
    });
    it('Invert 0.02', function () {
      assert.strictEqual(Amount.from_json('0.02/USD/rHb9CJAWyB4rj91VRWn96DkukG4bwdtyTh').invert().to_text_full(), '50/USD/rHb9CJAWyB4rj91VRWn96DkukG4bwdtyTh');
    });
  });

  describe('from_quality', function() {
    it('BTC/XRP', function () {
      assert.strictEqual(Amount.from_quality('7B73A610A009249B0CC0D4311E8BA7927B5A34D86634581C5F0FF9FF678E1000', 'XRP', NaN, {base_currency: 'BTC'}).to_text_full(), '44,970/XRP');
    });
    it('BTC/XRP inverse', function () {
      assert.strictEqual(Amount.from_quality('37AAC93D336021AE94310D0430FFA090F7137C97D473488C4A0918D0DEF8624E', 'XRP', NaN, {inverse: true, base_currency: 'BTC'}).to_text_full(), '39,053.954453/XRP');
    });
    it('XRP/USD', function () {
      assert.strictEqual(Amount.from_quality('DFA3B6DDAB58C7E8E5D944E736DA4B7046C30E4F460FD9DE4D05DCAA8FE12000', 'USD', 'rvYAfWj5gh67oV6fW32ZzP3Aw4Eubs59B', {base_currency: 'XRP'}).to_text_full(), '0.0165/USD/rvYAfWj5gh67oV6fW32ZzP3Aw4Eubs59B');
    });
    it('XRP/USD inverse', function () {
      assert.strictEqual(Amount.from_quality('4627DFFCFF8B5A265EDBD8AE8C14A52325DBFEDAF4F5C32E5C22A840E27DCA9B', 'USD', 'rvYAfWj5gh67oV6fW32ZzP3Aw4Eubs59B', {inverse: true, base_currency: 'XRP'}).to_text_full(), '0.010251/USD/rvYAfWj5gh67oV6fW32ZzP3Aw4Eubs59B');
    });
    it('BTC/USD', function () {
      assert.strictEqual(Amount.from_quality('6EAB7C172DEFA430DBFAD120FDC373B5F5AF8B191649EC9858038D7EA4C68000', 'USD', 'rvYAfWj5gh67oV6fW32ZzP3Aw4Eubs59B', {base_currency: 'BTC'}).to_text_full(), '1000/USD/rvYAfWj5gh67oV6fW32ZzP3Aw4Eubs59B');
    });
    it('BTC/USD inverse', function () {
      assert.strictEqual(Amount.from_quality('20294C923E80A51B487EB9547B3835FD483748B170D2D0A455071AFD498D0000', 'USD', 'rvYAfWj5gh67oV6fW32ZzP3Aw4Eubs59B', {inverse: true, base_currency: 'BTC'}).to_text_full(), '0.5/USD/rvYAfWj5gh67oV6fW32ZzP3Aw4Eubs59B');
    });
    it('XAU(dem)/XRP', function () {
      assert.strictEqual(Amount.from_quality('587322CCBDE0ABD01704769A73A077C32FB39057D813D4165F1FF973CAF997EF', 'XRP', NaN, {base_currency: '015841551A748AD2C1F76FF6ECB0CCCD00000000', reference_date: 443845330 + 31535000}).to_text_full(), '90,452.246928/XRP');
    });
    it('XAU(dem)/XRP inverse', function () {
      assert.strictEqual(Amount.from_quality('F72C7A9EAE4A45ED1FB547AD037D07B9B965C6E662BEBAFA4A03F2A976804235', 'XRP', NaN, {inverse: true, base_currency: '015841551A748AD2C1F76FF6ECB0CCCD00000000', reference_date: 443845330 + 31535000}).to_text_full(), '90,442.196677/XRP');
    });
    it('USD/XAU(dem)', function () {
      assert.strictEqual(Amount.from_quality('4743E58E44974B325D42FD2BB683A6E36950F350EE46DD3A521B644B99782F5F', '015841551A748AD2C1F76FF6ECB0CCCD00000000', 'rUyPiNcSFFj6uMR2gEaD8jUerQ59G1qvwN', {base_currency: 'USD', reference_date: 443845330 + 31535000}).to_text_full(), '0.007710100231303007/XAU (-0.5%pa)/rUyPiNcSFFj6uMR2gEaD8jUerQ59G1qvwN');
    });
    it('USD/XAU(dem) inverse', function () {
      assert.strictEqual(Amount.from_quality('CDFD3AFB2F8C5DBEF75B081F7C957FF5509563266F28F36C5704A0FB0BAD8800', '015841551A748AD2C1F76FF6ECB0CCCD00000000', 'rUyPiNcSFFj6uMR2gEaD8jUerQ59G1qvwN', {inverse: true, base_currency: 'USD', reference_date: 443845330 + 31535000}).to_text_full(), '0.007675186123263489/XAU (-0.5%pa)/rUyPiNcSFFj6uMR2gEaD8jUerQ59G1qvwN');
    });
  });
});<|MERGE_RESOLUTION|>--- conflicted
+++ resolved
@@ -16,45 +16,6 @@
       assert(Amount.from_json('1').is_positive());
     });
   });
-<<<<<<< HEAD
-=======
-  describe('from_human', function() {
-    it('1 XRP', function() {
-      assert.strictEqual(Amount.from_human("1 XRP").to_text_full(), '1/XRP');
-    });
-    it('0.1 XRP', function() {
-      assert.strictEqual(Amount.from_human("0.1 XRP").to_text_full(), '0.1/XRP');
-    });
-    it('0.1 USD', function() {
-      assert.strictEqual(Amount.from_human("0.1 USD").to_text_full(), '0.1/USD/NaN');
-    });
-  });
-  describe('from_json', function() {
-    it('1 XRP', function() {
-      assert.strictEqual(Amount.from_json("1/XRP").to_text_full(), "1/XRP/NaN");
-    });
-  });
-  describe('from_number', function() {
-    it('Number 1', function() {
-      assert.strictEqual(Amount.from_number(1).to_text_full(), '1/1/rrrrrrrrrrrrrrrrrrrrBZbvji');
-    });
-    it('Number 2', function() {
-      assert.strictEqual(Amount.from_number(2).to_text_full(), '2/1/rrrrrrrrrrrrrrrrrrrrBZbvji');
-    });
-    it('Multiply 2 "1" with 3 "1", by product_human', function () {
-      assert.strictEqual(Amount.from_number(2).product_human(Amount.from_number(3)).to_text_full(), '6/1/rrrrrrrrrrrrrrrrrrrrBZbvji');
-    });
-    it('Multiply 3 USD with 3 "1"', function () {
-      assert.strictEqual(Amount.from_json('3/USD/rHb9CJAWyB4rj91VRWn96DkukG4bwdtyTh').multiply(Amount.from_number(3)).to_text_full(), '9/USD/rHb9CJAWyB4rj91VRWn96DkukG4bwdtyTh');
-    });
-    it('Multiply -1 "1" with 3 USD', function () {
-      assert.strictEqual(Amount.from_number(-1).multiply(Amount.from_json('3/USD/rHb9CJAWyB4rj91VRWn96DkukG4bwdtyTh')).to_text_full(), '-3/1/rrrrrrrrrrrrrrrrrrrrBZbvji');
-    });
-    it('Multiply -1 "1" with 3 USD, by product_human', function () {
-      assert.strictEqual(Amount.from_number(-1).product_human(Amount.from_json('3/USD/rHb9CJAWyB4rj91VRWn96DkukG4bwdtyTh')).to_text_full(), '-3/1/rrrrrrrrrrrrrrrrrrrrBZbvji');
-    });
-  });
->>>>>>> 01c64174
   describe('text_full_rewrite', function() {
     it('Number 1', function() {
       assert.strictEqual('0.000001/XTR', Amount.text_full_rewrite(1));

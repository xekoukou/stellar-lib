--- conflicted
+++ resolved
@@ -38,17 +38,10 @@
   describe('#from_json', function() {
     it('understands TransactionType as a Number', function() {
       var input_json = {
-<<<<<<< HEAD
         Account: 'g4qLSAzv4LZ9TLsR7diphGwKnSEAMQTSjS',
         Amount: '274579388',
         Destination: 'g4qLSAzv4LZ9TLsR7diphGwKnSEAMQTSjS',
-=======
-        // no non required fields
-        Account: 'r4qLSAzv4LZ9TLsR7diphGwKnSEAMQTSjS',
-        Amount: '274579388',
-        Destination: 'r4qLSAzv4LZ9TLsR7diphGwKnSEAMQTSjS',
         Fee: '15',
->>>>>>> 01c64174
         Sequence: 351,
         SigningPubKey: '02',// VL field ;)
         TransactionType: 0 //
